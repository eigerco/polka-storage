--- conflicted
+++ resolved
@@ -30,35 +30,20 @@
 
 impl SubstrateCli for Cli {
     fn impl_name() -> String {
-<<<<<<< HEAD
-        "Parachain Collator Template".into()
-    }
-
-    fn impl_version() -> String {
-        env!("SUBSTRATE_CLI_IMPL_VERSION").into()
-=======
         env!("CARGO_PKG_NAME").into()
     }
 
     fn impl_version() -> String {
         env!("CARGO_PKG_VERSION").into()
->>>>>>> 2cb6410f
     }
 
     fn description() -> String {
         format!(
-<<<<<<< HEAD
-            "Parachain Collator Template\n\nThe command-line arguments provided first will be \
-		passed to the parachain node, while the arguments provided after -- will be passed \
-		to the relay chain node.\n\n\
-		{} <parachain-args> -- <relay-chain-args>",
-=======
             "{}\n\nThe command-line arguments provided first will be \
             passed to the parachain node, while the arguments provided after -- will be passed \
             to the relay chain node.\n\n\
             {} <parachain-args> -- <relay-chain-args>",
             env!("CARGO_PKG_DESCRIPTION"),
->>>>>>> 2cb6410f
             Self::executable_name()
         )
     }
@@ -68,19 +53,11 @@
     }
 
     fn support_url() -> String {
-<<<<<<< HEAD
-        "https://github.com/paritytech/polkadot-sdk/issues/new".into()
-    }
-
-    fn copyright_start_year() -> i32 {
-        2020
-=======
         format!("{}/issues/new", env!("CARGO_PKG_REPOSITORY")).into()
     }
 
     fn copyright_start_year() -> i32 {
         2024
->>>>>>> 2cb6410f
     }
 
     fn load_spec(&self, id: &str) -> std::result::Result<Box<dyn sc_service::ChainSpec>, String> {
@@ -90,35 +67,20 @@
 
 impl SubstrateCli for RelayChainCli {
     fn impl_name() -> String {
-<<<<<<< HEAD
-        "Parachain Collator Template".into()
-    }
-
-    fn impl_version() -> String {
-        env!("SUBSTRATE_CLI_IMPL_VERSION").into()
-=======
         env!("CARGO_PKG_NAME").into()
     }
 
     fn impl_version() -> String {
         env!("CARGO_PKG_VERSION").into()
->>>>>>> 2cb6410f
     }
 
     fn description() -> String {
         format!(
-<<<<<<< HEAD
-            "Parachain Collator Template\n\nThe command-line arguments provided first will be \
-		passed to the parachain node, while the arguments provided after -- will be passed \
-		to the relay chain node.\n\n\
-		{} <parachain-args> -- <relay-chain-args>",
-=======
             "{}\n\nThe command-line arguments provided first will be \
             passed to the parachain node, while the arguments provided after -- will be passed \
             to the relay chain node.\n\n\
             {} <parachain-args> -- <relay-chain-args>",
             env!("CARGO_PKG_DESCRIPTION"),
->>>>>>> 2cb6410f
             Self::executable_name()
         )
     }
@@ -128,19 +90,11 @@
     }
 
     fn support_url() -> String {
-<<<<<<< HEAD
-        "https://github.com/paritytech/polkadot-sdk/issues/new".into()
-    }
-
-    fn copyright_start_year() -> i32 {
-        2020
-=======
         format!("{}/issues/new", env!("CARGO_PKG_REPOSITORY")).into()
     }
 
     fn copyright_start_year() -> i32 {
         2024
->>>>>>> 2cb6410f
     }
 
     fn load_spec(&self, id: &str) -> std::result::Result<Box<dyn sc_service::ChainSpec>, String> {
@@ -238,11 +192,7 @@
                         runner.sync_run(|config| cmd.run_with_spec::<sp_runtime::traits::HashingFor<Block>, ReclaimHostFunctions>(Some(config.chain_spec)))
                     } else {
                         Err("Benchmarking wasn't enabled when building the node. \
-<<<<<<< HEAD
-					You can enable it with `--features runtime-benchmarks`."
-=======
                             You can enable it with `--features runtime-benchmarks`."
->>>>>>> 2cb6410f
                             .into())
                     }
                 }
@@ -254,11 +204,7 @@
                 BenchmarkCmd::Storage(_) => {
                     return Err(sc_cli::Error::Input(
                         "Compile with --features=runtime-benchmarks \
-<<<<<<< HEAD
-						to enable storage benchmarks."
-=======
                         to enable storage benchmarks."
->>>>>>> 2cb6410f
                             .into(),
                     )
                     .into())
