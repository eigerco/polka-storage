--- conflicted
+++ resolved
@@ -1,12 +1,4 @@
 [package]
-<<<<<<< HEAD
-build = "build.rs"
-description = "A parachain node template built with Substrate and Cumulus, part of Polkadot Sdk."
-edition.workspace = true
-homepage.workspace = true
-license = "MIT-0"
-name = "polka-storage-node"
-=======
 name = "polka-storage-node"
 description = "Polka Storage parachain collator."
 version = "0.0.0"
@@ -15,7 +7,13 @@
 repository.workspace = true
 edition.workspace = true
 authors.workspace = true
->>>>>>> 2cb6410f
+publish = false
+build = "build.rs"
+description = "A parachain node template built with Substrate and Cumulus, part of Polkadot Sdk."
+edition.workspace = true
+homepage.workspace = true
+license = "MIT-0"
+name = "polka-storage-node"
 publish = false
 repository.workspace = true
 version = "0.0.0"
@@ -86,10 +84,7 @@
 cumulus-primitives-core = { workspace = true }
 cumulus-primitives-parachain-inherent = { workspace = true }
 cumulus-relay-chain-interface = { workspace = true }
-<<<<<<< HEAD
-=======
 color-print = { workspace = true }
->>>>>>> 2cb6410f
 
 [build-dependencies]
 substrate-build-script-utils = { workspace = true }
