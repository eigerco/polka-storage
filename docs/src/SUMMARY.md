# Summary

[Introduction](./introduction.md)
[Background](./background.md)

# Guides
- [Architecture](./architecture/index.md)
  - [Polka Storage Provider Server](./architecture/polka-storage-provider-server.md)
- [Getting Started](./getting-started/index.md)
  - [Building](./getting-started/building/index.md)
    - [From Source](./getting-started/building/source.md)
    - [Using Docker](./getting-started/building/docker.md)
  - [Local Testnet - Polka Storage Parachain](./getting-started/local-testnet.md)
  - [Real-world use case demo](./getting-started/demo.md)
  - [File upload](./getting-started/file-upload.md)

# Tools
- [Polka Storage Provider CLI](./storage-provider-cli/index.md)
  - [`server`](./storage-provider-cli/server.md)
  - [`client`](./storage-provider-cli/client/index.md)
    - [`wallet`](./storage-provider-cli/client/wallet.md)
    - [`proofs`](./storage-provider-cli/client/proofs.md)
- [Storagext CLI](./storagext-cli/index.md)
  - [`market`](./storagext-cli/market.md)
  - [`storage-provider`](./storagext-cli/storage-provider.md)
  - [`system`](./storagext-cli/system.md)
- [Mater CLI](./mater-cli/index.md)
- [Pallets](./pallets/index.md)
  - [Market](./pallets/market.md)
  - [Storage Provider](./pallets/storage-provider.md)
<<<<<<< HEAD

---

[Glossary](./glossary.md)
=======
  - [Proofs](./pallets/proofs.md)
- [Glossary](./glossary.md)
>>>>>>> 2e3b6767
<|MERGE_RESOLUTION|>--- conflicted
+++ resolved
@@ -28,12 +28,9 @@
 - [Pallets](./pallets/index.md)
   - [Market](./pallets/market.md)
   - [Storage Provider](./pallets/storage-provider.md)
-<<<<<<< HEAD
+  - [Proofs](./pallets/proofs.md)
 
 ---
 
 [Glossary](./glossary.md)
-=======
-  - [Proofs](./pallets/proofs.md)
-- [Glossary](./glossary.md)
->>>>>>> 2e3b6767
+
