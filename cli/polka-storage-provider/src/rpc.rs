use std::{fmt::Debug, future::Future, net::SocketAddr, sync::Arc};

use chrono::Utc;
<<<<<<< HEAD
use cli_primitives::Error;
use client::Request;
=======
>>>>>>> c8e657ce
use error::ServerError;
use jsonrpsee::{
    core::ClientError,
    server::{Server, ServerHandle},
    RpcModule,
};
use methods::create_module;
use serde::{de::DeserializeOwned, Deserialize, Serialize};

use crate::{substrate, Error};

mod client;
pub mod error;
pub mod methods;

pub use client::RpcClient;

/// Default address to bind the RPC server to.
pub const RPC_SERVER_DEFAULT_BIND_ADDR: &str = "127.0.0.1:8000";

/// A definition of an RPC method handler which can be registered with an [`RpcModule`].
pub trait RpcMethod {
    /// Method name.
    const NAME: &'static str;
    /// See [`ApiVersion`].
    const API_VERSION: ApiVersion;
    /// Successful response type.
    type Ok: Debug + Serialize + DeserializeOwned;
    /// Parameters type.
    type Params: Debug + Serialize + DeserializeOwned;

    /// Logic for this method.
    fn handle(
        ctx: Arc<RpcServerState>,
        params: Self::Params,
    ) -> impl Future<Output = Result<Self::Ok, ServerError>> + Send;
}

pub trait RpcMethodExt: RpcMethod {
    /// Register this method with an [`RpcModule`].
    fn register_async(module: &mut RpcModule<RpcServerState>) -> &mut jsonrpsee::MethodCallback
    where
        Self::Ok: Clone + 'static,
    {
        module
            .register_async_method(Self::NAME, move |params, ctx| async move {
                // Try to deserialize the params
                let params = params.parse().map_err(|e| {
                    tracing::error!("Failed to parse params: {:?}", e);
                    ServerError::invalid_params("Failed to parse params", None)
                })?;

                // Handle the method
                let ok = Self::handle(ctx, params).await?;
                Result::<_, jsonrpsee::types::ErrorObjectOwned>::Ok(ok)
            })
            .expect("method should be valid") // This is safe because we know the method registered is valid.
    }

    /// Create a request for this method.
    ///
    /// Returns [`Err`] if any of the parameters fail to serialize.
    fn request(params: Self::Params) -> Result<Request<Self::Ok>, serde_json::Error> {
        let params = serde_json::to_value(params).expect("params should serialize");

        Ok(Request {
            method_name: Self::NAME,
            params,
            result_type: std::marker::PhantomData,
            api_version: Self::API_VERSION,
        })
    }

    /// Call the method with the provided client and params.
    async fn call(client: &RpcClient, params: Self::Params) -> Result<Self::Ok, ClientError> {
        let response = client.call(Self::request(params)?).await?;
        Ok(response)
    }
}

/// Blanket implementation for all types that implement [`RpcMethod`].
impl<T> RpcMethodExt for T where T: RpcMethod {}

/// Available API versions.
///
/// These are significant because they are expressed in the URL path against
/// which RPC calls are made, e.g `rpc/v0` or `rpc/v1`.
#[derive(Debug, Clone, Copy, Hash, Eq, PartialEq, Ord, PartialOrd, Serialize, Deserialize)]
pub enum ApiVersion {
    V0,
}

pub struct RpcServerState {
    pub start_time: chrono::DateTime<Utc>,
    pub substrate_client: substrate::Client,
}

pub async fn start_rpc(
    state: Arc<RpcServerState>,
    listen_addr: SocketAddr,
) -> Result<ServerHandle, Error> {
    let server = Server::builder().build(listen_addr).await?;

    let module = create_module(state.clone());
    let server_handle = server.start(module);

    Ok(server_handle)
}<|MERGE_RESOLUTION|>--- conflicted
+++ resolved
@@ -1,11 +1,7 @@
 use std::{fmt::Debug, future::Future, net::SocketAddr, sync::Arc};
 
 use chrono::Utc;
-<<<<<<< HEAD
-use cli_primitives::Error;
 use client::Request;
-=======
->>>>>>> c8e657ce
 use error::ServerError;
 use jsonrpsee::{
     core::ClientError,
