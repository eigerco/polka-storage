use std::{net::SocketAddr, sync::Arc};

use chrono::Utc;
use clap::Parser;
use tracing::info;
use url::Url;

use crate::{
<<<<<<< HEAD
    rpc::{start_rpc, RpcServerState, RPC_SERVER_DEFAULT_BIND_ADDR},
    substrate,
=======
    rpc::{start_rpc, RpcServerState},
    substrate, Error,
>>>>>>> c8e657ce
};

const FULL_NODE_DEFAULT_RPC_ADDR: &str = "ws://127.0.0.1:9944";

/// Command to start the storage provider.
#[derive(Debug, Clone, Parser)]
pub(crate) struct RunCommand {
    /// RPC API endpoint used by the parachain node.
    #[arg(short = 'n', long, default_value = FULL_NODE_DEFAULT_RPC_ADDR)]
    pub node_rpc_address: Url,
    /// Address used for RPC. By default binds on localhost on port 8000.
    #[arg(short = 'a', long, default_value = RPC_SERVER_DEFAULT_BIND_ADDR)]
    pub listen_addr: SocketAddr,
}

impl RunCommand {
    pub async fn run(&self) -> Result<(), Error> {
        let substrate_client = substrate::init_client(self.node_rpc_address.as_str()).await?;

        let state = Arc::new(RpcServerState {
            start_time: Utc::now(),
            substrate_client,
        });

        // Start RPC server
        let handle = start_rpc(state, self.listen_addr).await?;
        info!("RPC server started at {}", self.listen_addr);

        // Monitor shutdown
        tokio::signal::ctrl_c().await?;

        // Stop the Server
        let _ = handle.stop();

        // Wait for the server to stop
        handle.stopped().await;
        info!("RPC server stopped");

        Ok(())
    }
}<|MERGE_RESOLUTION|>--- conflicted
+++ resolved
@@ -6,13 +6,8 @@
 use url::Url;
 
 use crate::{
-<<<<<<< HEAD
     rpc::{start_rpc, RpcServerState, RPC_SERVER_DEFAULT_BIND_ADDR},
-    substrate,
-=======
-    rpc::{start_rpc, RpcServerState},
     substrate, Error,
->>>>>>> c8e657ce
 };
 
 const FULL_NODE_DEFAULT_RPC_ADDR: &str = "ws://127.0.0.1:9944";
