use core::str::FromStr;

use cid::Cid;
use frame_support::{
    assert_err, assert_noop, assert_ok,
    pallet_prelude::ConstU32,
    sp_runtime::{bounded_vec, ArithmeticError, DispatchError, TokenError},
<<<<<<< HEAD
=======
    traits::Currency,
    BoundedBTreeSet, BoundedVec,
>>>>>>> b0205d0b
};
use primitives_proofs::{
    ActiveDeal, ActiveSector, DealId, Market as MarketTrait, RegisteredSealProof, SectorDeal,
    MAX_DEALS_PER_SECTOR,
};
use sp_core::H256;

use crate::{
<<<<<<< HEAD
    mock::*, ActiveDealState, BalanceEntry, BalanceTable, DealProposal, DealSettlementError,
    DealState, DealsForBlock, Error, Event, PendingProposals, Proposals,
=======
    mock::*,
    pallet::{lock_funds, slash_and_burn, unlock_funds},
    ActiveDealState, BalanceEntry, BalanceTable, DealProposal, DealSettlementError, DealState,
    Error, Event, PendingProposals, Proposals, SectorDeals, SectorTerminateError,
>>>>>>> b0205d0b
};
#[test]
fn initial_state() {
    new_test_ext().execute_with(|| {
        assert_eq!(Balances::free_balance(Market::account_id()), 0);
        assert_eq!(
            BalanceTable::<Test>::get(account(ALICE)),
            BalanceEntry::<u64> { free: 0, locked: 0 }
        );
    });
}

#[test]
fn adds_and_withdraws_balances() {
    new_test_ext().execute_with(|| {
        // Adds funds from an account to the Market
        assert_ok!(Market::add_balance(
            RuntimeOrigin::signed(account(ALICE)),
            10
        ));
        assert_eq!(Balances::free_balance(Market::account_id()), 10);
        assert_eq!(Balances::free_balance(account(ALICE)), INITIAL_FUNDS - 10);
        assert_eq!(
            BalanceTable::<Test>::get(account(ALICE)),
            BalanceEntry::<u64> {
                free: 10,
                locked: 0,
            }
        );

        // Is able to withdraw added funds back
        assert_ok!(Market::withdraw_balance(
            RuntimeOrigin::signed(account(ALICE)),
            10
        ));
        assert_eq!(Balances::free_balance(Market::account_id()), 0);
        assert_eq!(Balances::free_balance(account(ALICE)), INITIAL_FUNDS);
        assert_eq!(
            BalanceTable::<Test>::get(account(ALICE)),
            BalanceEntry::<u64> { free: 0, locked: 0 }
        );
    });
}

#[test]
fn adds_balance() {
    new_test_ext().execute_with(|| {
        assert_ok!(Market::add_balance(
            RuntimeOrigin::signed(account(ALICE)),
            10
        ));
        assert_eq!(Balances::free_balance(Market::account_id()), 10);
        assert_eq!(Balances::free_balance(account(ALICE)), INITIAL_FUNDS - 10);
        assert_eq!(
            BalanceTable::<Test>::get(account(ALICE)),
            BalanceEntry::<u64> {
                free: 10,
                locked: 0,
            }
        );

        assert_eq!(
            events(),
            [
                RuntimeEvent::System(frame_system::Event::<Test>::NewAccount {
                    account: Market::account_id()
                }),
                RuntimeEvent::Balances(pallet_balances::Event::<Test>::Endowed {
                    account: Market::account_id(),
                    free_balance: 10
                }),
                RuntimeEvent::Balances(pallet_balances::Event::<Test>::Transfer {
                    from: account(ALICE),
                    to: Market::account_id(),
                    amount: 10
                }),
                RuntimeEvent::Market(Event::<Test>::BalanceAdded {
                    who: account(ALICE),
                    amount: 10
                })
            ]
        );

        // Makes sure other accounts are unaffected
        assert_eq!(
            BalanceTable::<Test>::get(account(BOB)),
            BalanceEntry::<u64> { free: 0, locked: 0 }
        );
    });
}

#[test]
fn fails_to_add_balance_insufficient_funds() {
    new_test_ext().execute_with(|| {
        assert_noop!(
            Market::add_balance(RuntimeOrigin::signed(account(ALICE)), INITIAL_FUNDS + 1),
            TokenError::FundsUnavailable,
        );
    });
}

#[test]
fn fails_to_add_balance_overflow() {
    new_test_ext().execute_with(|| {
        // Hard to do this without setting it explicitly in the map
        BalanceTable::<Test>::set(
            account(BOB),
            BalanceEntry::<u64> {
                free: u64::MAX,
                locked: 0,
            },
        );

        assert_noop!(
            Market::add_balance(RuntimeOrigin::signed(account(BOB)), 1),
            ArithmeticError::Overflow
        );
    });
}

#[test]
fn withdraws_balance() {
    new_test_ext().execute_with(|| {
        let _ = Market::add_balance(RuntimeOrigin::signed(account(ALICE)), 10);
        System::reset_events();

        assert_ok!(Market::withdraw_balance(
            RuntimeOrigin::signed(account(ALICE)),
            10
        ));
        assert_eq!(Balances::free_balance(Market::account_id()), 0);
        assert_eq!(Balances::free_balance(account(ALICE)), INITIAL_FUNDS);
        assert_eq!(
            BalanceTable::<Test>::get(account(ALICE)),
            BalanceEntry::<u64> { free: 0, locked: 0 }
        );

        assert_eq!(
            events(),
            [
                RuntimeEvent::System(frame_system::Event::<Test>::KilledAccount {
                    account: Market::account_id()
                }),
                RuntimeEvent::Balances(pallet_balances::Event::<Test>::Transfer {
                    from: Market::account_id(),
                    to: account(ALICE),
                    amount: 10
                }),
                RuntimeEvent::Market(Event::<Test>::BalanceWithdrawn {
                    who: account(ALICE),
                    amount: 10
                })
            ]
        );
    });
}

#[test]
fn fails_to_withdraw_balance() {
    new_test_ext().execute_with(|| {
        assert_noop!(
            Market::withdraw_balance(RuntimeOrigin::signed(account(BOB)), 10),
            Error::<Test>::InsufficientFreeFunds
        );

        assert_eq!(events(), []);
    });
}

#[test]
fn publish_storage_deals_fails_with_empty_deals() {
    new_test_ext().execute_with(|| {
        assert_noop!(
            Market::publish_storage_deals(RuntimeOrigin::signed(account(PROVIDER)), bounded_vec![]),
            Error::<Test>::NoProposalsToBePublished
        );
    });
}

#[test]
fn publish_storage_deals() {
    let _ = env_logger::try_init();

    new_test_ext().execute_with(|| {
        let alice_start_block = 100;
        let alice_deal_id = 0;
        let alice_proposal = sign_proposal(
            ALICE,
            DealProposal {
                piece_cid: cid_of("polka-storage-data")
                    .to_bytes()
                    .try_into()
                    .expect("hash is always 32 bytes"),
                piece_size: 18,
                client: account(ALICE),
                provider: account(PROVIDER),
                label: bounded_vec![0xb, 0xe, 0xe, 0xf],
                start_block: alice_start_block,
                end_block: 110,
                storage_price_per_block: 5,
                provider_collateral: 25,
                state: DealState::Published,
            },
        );
        let bob_start_block = 130;
        let bob_deal_id = 1;
        let bob_proposal = sign_proposal(
            BOB,
            DealProposal {
                piece_cid: cid_of("polka-storage-data-bob")
                    .to_bytes()
                    .try_into()
                    .expect("hash is always 32 bytes"),
                piece_size: 21,
                client: account(BOB),
                provider: account(PROVIDER),
                label: bounded_vec![0xa, 0xe, 0xe, 0xf],
                start_block: bob_start_block,
                end_block: 135,
                storage_price_per_block: 10,
                provider_collateral: 15,
                state: DealState::Published,
            },
        );
        let alice_hash = Market::hash_proposal(&alice_proposal.proposal);
        let bob_hash = Market::hash_proposal(&bob_proposal.proposal);

        let _ = Market::add_balance(RuntimeOrigin::signed(account(ALICE)), 60);
        let _ = Market::add_balance(RuntimeOrigin::signed(account(BOB)), 70);
        let _ = Market::add_balance(RuntimeOrigin::signed(account(PROVIDER)), 75);
        System::reset_events();

        assert_ok!(Market::publish_storage_deals(
            RuntimeOrigin::signed(account(PROVIDER)),
            bounded_vec![alice_proposal, bob_proposal]
        ));
        assert_eq!(
            BalanceTable::<Test>::get(account(ALICE)),
            BalanceEntry::<u64> {
                free: 10,
                locked: 50
            }
        );
        assert_eq!(
            BalanceTable::<Test>::get(account(BOB)),
            BalanceEntry::<u64> {
                free: 20,
                locked: 50
            }
        );
        assert_eq!(
            BalanceTable::<Test>::get(account(PROVIDER)),
            BalanceEntry::<u64> {
                free: 35,
                locked: 40
            }
        );

        assert_eq!(
            events(),
            [
                RuntimeEvent::Market(Event::<Test>::DealPublished {
                    deal_id: alice_deal_id,
                    client: account(ALICE),
                    provider: account(PROVIDER),
                }),
                RuntimeEvent::Market(Event::<Test>::DealPublished {
                    deal_id: bob_deal_id,
                    client: account(BOB),
                    provider: account(PROVIDER),
                }),
            ]
        );
        assert!(PendingProposals::<Test>::get().contains(&alice_hash));
        assert!(PendingProposals::<Test>::get().contains(&bob_hash));
        assert!(DealsForBlock::<Test>::get(&alice_start_block).contains(&alice_deal_id));
        assert!(DealsForBlock::<Test>::get(&bob_start_block).contains(&bob_deal_id));
    });
}

#[test]
fn verify_deals_for_activation() {
    let _ = env_logger::try_init();
    new_test_ext().execute_with(|| {
        publish_for_activation(
            1,
            DealProposal {
                piece_cid: cid_of("polka-storage-data")
                    .to_bytes()
                    .try_into()
                    .expect("hash is always 32 bytes"),
                piece_size: 18,
                client: account(ALICE),
                provider: account(PROVIDER),
                label: bounded_vec![0xb, 0xe, 0xe, 0xf],
                start_block: 100,
                end_block: 110,
                storage_price_per_block: 5,
                provider_collateral: 25,
                state: DealState::Published,
            },
        );

        let deals = bounded_vec![
            SectorDeal {
                sector_number: 1,
                sector_expiry: 120,
                sector_type: RegisteredSealProof::StackedDRG2KiBV1P1,
                deal_ids: bounded_vec![1]
            },
            SectorDeal {
                sector_number: 2,
                sector_expiry: 50,
                sector_type: RegisteredSealProof::StackedDRG2KiBV1P1,
                deal_ids: bounded_vec![]
            }
        ];

        assert_eq!(
            Ok(bounded_vec![
                Some(
                    Cid::from_str("bafk2bzaceajreoxfdcpdvitpvxm7vkpvcimlob5ejebqgqidjkz4qoug4q6zu")
                        .unwrap()
                ),
                None,
            ]),
            Market::verify_deals_for_activation(&account(PROVIDER), deals)
        );
    });
}

#[test]
fn activate_deals() {
    let _ = env_logger::try_init();
    new_test_ext().execute_with(|| {
        let alice_hash = publish_for_activation(
            1,
            DealProposal {
                piece_cid: cid_of("polka-storage-data")
                    .to_bytes()
                    .try_into()
                    .expect("hash is always 32 bytes"),
                piece_size: 18,
                client: account(ALICE),
                provider: account(PROVIDER),
                label: bounded_vec![0xb, 0xe, 0xe, 0xf],
                start_block: 100,
                end_block: 110,
                storage_price_per_block: 5,
                provider_collateral: 25,
                state: DealState::Published,
            },
        );

        let deals = bounded_vec![
            SectorDeal {
                sector_number: 1,
                sector_expiry: 120,
                sector_type: RegisteredSealProof::StackedDRG2KiBV1P1,
                deal_ids: bounded_vec![1]
            },
            SectorDeal {
                sector_number: 2,
                sector_expiry: 50,
                sector_type: RegisteredSealProof::StackedDRG2KiBV1P1,
                deal_ids: bounded_vec![]
            }
        ];

        let piece_cid =
            Cid::from_str("bafk2bzacecg3xxc4f2ql2hreiuy767u6r72ekdz54k7luieknboaakhft5rgk")
                .unwrap();
        let placeholder_commd_cid =
            Cid::from_str("bafk2bzaceajreoxfdcpdvitpvxm7vkpvcimlob5ejebqgqidjkz4qoug4q6zu")
                .unwrap();
        assert_eq!(
            Ok(bounded_vec![
                ActiveSector {
                    active_deals: bounded_vec![ActiveDeal {
                        client: account(ALICE),
                        piece_cid: piece_cid,
                        piece_size: 18
                    }],
                    unsealed_cid: Some(placeholder_commd_cid),
                },
                ActiveSector {
                    active_deals: bounded_vec![],
                    unsealed_cid: None
                }
            ]),
            Market::activate_deals(&account(PROVIDER), deals, true)
        );
        assert!(!PendingProposals::<Test>::get().contains(&alice_hash));
    });
}

/// Creates a new deal and saves it in the Runtime Storage.
/// In addition to saving it to `Proposals::<T>` it also calculate's
/// it's hash and saves it to `PendingProposals::<T>`.
/// Behaves like `publish_storage_deals` without the validation and calling extrinsics.
fn publish_for_activation(deal_id: DealId, deal: DealProposalOf<Test>) -> H256 {
    let hash = Market::hash_proposal(&deal);
    let mut pending = PendingProposals::<Test>::get();
    pending.try_insert(hash).unwrap();
    PendingProposals::<Test>::set(pending);

    Proposals::<Test>::insert(deal_id, deal);
    hash
}

#[test]
fn verifies_deals_on_block_finalization() {
    let _ = env_logger::try_init();

    new_test_ext().execute_with(|| {
        let alice_start_block = 100;
        let alice_deal_id = 0;
        let alice_proposal = sign_proposal(
            ALICE,
            DealProposal {
                piece_cid: cid_of("polka-storage-data")
                    .to_bytes()
                    .try_into()
                    .expect("hash is always 32 bytes"),
                piece_size: 18,
                client: account(ALICE),
                provider: account(PROVIDER),
                label: bounded_vec![0xb, 0xe, 0xe, 0xf],
                start_block: alice_start_block,
                end_block: 110,
                storage_price_per_block: 5,
                provider_collateral: 25,
                state: DealState::Published,
            },
        );
        let bob_start_block = 130;
        let bob_deal_id = 1;
        let bob_proposal = sign_proposal(
            BOB,
            DealProposal {
                piece_cid: cid_of("polka-storage-data-bob")
                    .to_bytes()
                    .try_into()
                    .expect("hash is always 32 bytes"),
                piece_size: 21,
                client: account(BOB),
                provider: account(PROVIDER),
                label: bounded_vec![0xa, 0xe, 0xe, 0xf],
                start_block: bob_start_block,
                end_block: 135,
                storage_price_per_block: 10,
                provider_collateral: 15,
                state: DealState::Published,
            },
        );

        let _ = Market::add_balance(RuntimeOrigin::signed(account(ALICE)), 60);
        let _ = Market::add_balance(RuntimeOrigin::signed(account(BOB)), 70);
        let _ = Market::add_balance(RuntimeOrigin::signed(account(PROVIDER)), 75);
        let _ = Market::publish_storage_deals(
            RuntimeOrigin::signed(account(PROVIDER)),
            bounded_vec![alice_proposal, bob_proposal],
        );
        let _ = Market::activate_deals(
            &account(PROVIDER),
            bounded_vec![SectorDeal {
                sector_number: 1,
                sector_expiry: 200,
                sector_type: RegisteredSealProof::StackedDRG2KiBV1P1,
                deal_ids: bounded_vec![0]
            }],
            true,
        );
        System::reset_events();

        // Scenario: Activate Alice's Deal, forget to do that for Bob's.
        // Alice's balance before the hook
        assert_eq!(
            BalanceTable::<Test>::get(account(ALICE)),
            BalanceEntry::<u64> {
                free: 10,
                locked: 50
            }
        );
        // After Alice's block, nothing changes to the balance. It has been activated properly.
        run_to_block(alice_start_block + 1);
        assert!(!DealsForBlock::<Test>::get(&alice_start_block).contains(&alice_deal_id));
        assert_eq!(
            BalanceTable::<Test>::get(account(ALICE)),
            BalanceEntry::<u64> {
                free: 10,
                locked: 50
            }
        );

        // Balances before processing the hook
        assert_eq!(
            BalanceTable::<Test>::get(account(BOB)),
            BalanceEntry::<u64> {
                free: 20,
                locked: 50
            }
        );
        assert_eq!(
            BalanceTable::<Test>::get(account(PROVIDER)),
            BalanceEntry::<u64> {
                free: 35,
                locked: 40
            }
        );
        // After exceeding Bob's deal start_block,
        // Storage Provider should be slashed for Bob's amount and Bob refunded.
        run_to_block(bob_start_block + 1);
        assert_eq!(
            BalanceTable::<Test>::get(account(BOB)),
            BalanceEntry::<u64> {
                free: 70,
                locked: 0
            }
        );
        assert_eq!(
            BalanceTable::<Test>::get(account(PROVIDER)),
            BalanceEntry::<u64> {
                free: 35,
                // 40 (locked) - 15 (lost collateral) = 25
                locked: 25
            }
        );

        assert!(!DealsForBlock::<Test>::get(&bob_start_block).contains(&bob_deal_id));
    });
}

#[test]
fn settle_deal_payments_not_found() {
    let _ = env_logger::try_init();
    new_test_ext().execute_with(|| {
        assert_ok!(Market::settle_deal_payments(
            RuntimeOrigin::signed(account(ALICE)),
            bounded_vec!(0)
        ));

        assert_eq!(
            events(),
            [RuntimeEvent::Market(Event::<Test>::DealsSettled {
                successful: bounded_vec!(),
                unsuccessful: bounded_vec!((0, DealSettlementError::DealNotFound))
            })]
        )
    });
}

#[test]
fn settle_deal_payments_early() {
    let _ = env_logger::try_init();
    new_test_ext().execute_with(|| {
        let alice_proposal = sign_proposal(
            ALICE,
            DealProposal {
                piece_cid: cid_of("polka-storage-data")
                    .to_bytes()
                    .try_into()
                    .expect("hash is always 32 bytes"),
                piece_size: 18,
                client: account(ALICE),
                provider: account(PROVIDER),
                label: bounded_vec![0xb, 0xe, 0xe, 0xf],
                start_block: 100,
                end_block: 110,
                storage_price_per_block: 5,
                provider_collateral: 25,
                state: DealState::Published,
            },
        );

        let _ = Market::add_balance(RuntimeOrigin::signed(account(ALICE)), 60);
        let _ = Market::add_balance(RuntimeOrigin::signed(account(PROVIDER)), 75);

        assert_ok!(Market::publish_storage_deals(
            RuntimeOrigin::signed(account(PROVIDER)),
            bounded_vec![alice_proposal]
        ));
        System::reset_events();

        assert_ok!(Market::settle_deal_payments(
            RuntimeOrigin::signed(account(ALICE)),
            bounded_vec!(0)
        ));

        assert_eq!(
            events(),
            [RuntimeEvent::Market(Event::<Test>::DealsSettled {
                successful: bounded_vec!(),
                unsuccessful: bounded_vec!((0, DealSettlementError::EarlySettlement))
            })]
        )
    });
}

#[test]
fn settle_deal_payments_published() {
    let _ = env_logger::try_init();
    new_test_ext().execute_with(|| {
        let alice_proposal = sign_proposal(
            ALICE,
            DealProposal {
                piece_cid: cid_of("polka-storage-data")
                    .to_bytes()
                    .try_into()
                    .expect("hash is always 32 bytes"),
                piece_size: 18,
                client: account(ALICE),
                provider: account(PROVIDER),
                label: bounded_vec![0xb, 0xe, 0xe, 0xf],
                start_block: 0,
                end_block: 10,
                storage_price_per_block: 5,
                provider_collateral: 25,
                state: DealState::Published,
            },
        );

        let _ = Market::add_balance(RuntimeOrigin::signed(account(ALICE)), 60);
        let _ = Market::add_balance(RuntimeOrigin::signed(account(BOB)), 70);
        let _ = Market::add_balance(RuntimeOrigin::signed(account(PROVIDER)), 75);

        assert_ok!(Market::publish_storage_deals(
            RuntimeOrigin::signed(account(PROVIDER)),
            bounded_vec![alice_proposal]
        ));

        Proposals::<Test>::insert(
            1,
            DealProposal {
                piece_cid: cid_of("polka-storage-data-bob")
                    .to_bytes()
                    .try_into()
                    .expect("hash is always 32 bytes"),
                piece_size: 21,
                client: account(BOB),
                provider: account(PROVIDER),
                label: bounded_vec![0xa, 0xe, 0xe, 0xf],
                start_block: 0,
                end_block: 10,
                storage_price_per_block: 10,
                provider_collateral: 15,
                state: DealState::Published,
            },
        );

        System::reset_events();

        assert_ok!(Market::settle_deal_payments(
            RuntimeOrigin::signed(account(ALICE)),
            bounded_vec!(0, 1)
        ));

        assert_eq!(
            events(),
            [RuntimeEvent::Market(Event::<Test>::DealsSettled {
                successful: bounded_vec!(0, 1),
                unsuccessful: bounded_vec!()
            })]
        )
    });
}

#[test]
fn settle_deal_payments_active_future_last_update() {
    let _ = env_logger::try_init();
    new_test_ext().execute_with(|| {
        let _ = Market::add_balance(RuntimeOrigin::signed(account(ALICE)), 60);
        let _ = Market::add_balance(RuntimeOrigin::signed(account(PROVIDER)), 75);

        Proposals::<Test>::insert(
            0,
            DealProposal {
                piece_cid: cid_of("polka-storage-data")
                    .to_bytes()
                    .try_into()
                    .expect("hash is always 32 bytes"),
                piece_size: 18,
                client: account(ALICE),
                provider: account(PROVIDER),
                label: bounded_vec![0xb, 0xe, 0xe, 0xf],
                start_block: 0,
                end_block: 10,
                storage_price_per_block: 5,
                provider_collateral: 25,
                state: DealState::Active(ActiveDealState {
                    sector_number: 0,
                    sector_start_block: 0,
                    last_updated_block: Some(10),
                    slash_block: None,
                }),
            },
        );
        System::reset_events();

        assert_ok!(Market::settle_deal_payments(
            RuntimeOrigin::signed(account(ALICE)),
            bounded_vec!(0)
        ));

        assert_eq!(
            events(),
            [RuntimeEvent::Market(Event::<Test>::DealsSettled {
                successful: bounded_vec!(),
                unsuccessful: bounded_vec!((0, DealSettlementError::FutureLastUpdate))
            })]
        )
    });
}

#[test]
fn settle_deal_payments_active_corruption() {
    let _ = env_logger::try_init();
    new_test_ext().execute_with(|| {
        let _ = Market::add_balance(RuntimeOrigin::signed(account(ALICE)), 60);
        let _ = Market::add_balance(RuntimeOrigin::signed(account(PROVIDER)), 75);

        Proposals::<Test>::insert(
            0,
            DealProposal {
                piece_cid: cid_of("polka-storage-data")
                    .to_bytes()
                    .try_into()
                    .expect("hash is always 32 bytes"),
                piece_size: 18,
                client: account(ALICE),
                provider: account(PROVIDER),
                label: bounded_vec![0xb, 0xe, 0xe, 0xf],
                start_block: 0,
                end_block: 10,
                storage_price_per_block: 5,
                provider_collateral: 25,
                state: DealState::Active(ActiveDealState {
                    sector_number: 0,
                    sector_start_block: 0,
                    last_updated_block: Some(11),
                    slash_block: None,
                }),
            },
        );
        run_to_block(12);
        System::reset_events();

        assert_err!(
            Market::settle_deal_payments(RuntimeOrigin::signed(account(ALICE)), bounded_vec!(0)),
            DispatchError::Corruption
        );

        assert_eq!(events(), [])
    });
}

#[test]
fn settle_deal_payments_success() {
    let _ = env_logger::try_init();
    new_test_ext().execute_with(|| {
        let alice_proposal = sign_proposal(
            ALICE,
            DealProposal {
                piece_cid: cid_of("polka-storage-data")
                    .to_bytes()
                    .try_into()
                    .expect("hash is always 32 bytes"),
                piece_size: 18,
                client: account(ALICE),
                provider: account(PROVIDER),
                label: bounded_vec![0xb, 0xe, 0xe, 0xf],
                start_block: 0,
                end_block: 10,
                storage_price_per_block: 5,
                provider_collateral: 25,
                state: DealState::Published,
            },
        );

        let _ = Market::add_balance(RuntimeOrigin::signed(account(ALICE)), 60);
        let _ = Market::add_balance(RuntimeOrigin::signed(account(PROVIDER)), 75);

        assert_ok!(Market::publish_storage_deals(
            RuntimeOrigin::signed(account(PROVIDER)),
            bounded_vec![alice_proposal]
        ));

        Proposals::<Test>::mutate(0, |proposal| {
            if let Some(proposal) = proposal {
                proposal.state = DealState::Active(ActiveDealState {
                    sector_number: 0,
                    sector_start_block: 0,
                    last_updated_block: None,
                    slash_block: None,
                })
            }
        });

        assert_eq!(
            Proposals::<Test>::get(0),
            Some(DealProposal {
                piece_cid: cid_of("polka-storage-data")
                    .to_bytes()
                    .try_into()
                    .expect("hash is always 32 bytes"),
                piece_size: 18,
                client: account(ALICE),
                provider: account(PROVIDER),
                label: bounded_vec![0xb, 0xe, 0xe, 0xf],
                start_block: 0,
                end_block: 10,
                storage_price_per_block: 5,
                provider_collateral: 25,
                state: DealState::Active(ActiveDealState {
                    sector_number: 0,
                    sector_start_block: 0,
                    last_updated_block: None,
                    slash_block: None,
                }),
            })
        );

        System::reset_events();

        run_to_block(5);

        assert_ok!(Market::settle_deal_payments(
            RuntimeOrigin::signed(account(ALICE)),
            bounded_vec!(0)
        ));

        assert_eq!(
            events(),
            [RuntimeEvent::Market(Event::<Test>::DealsSettled {
                successful: bounded_vec!(0),
                unsuccessful: bounded_vec!()
            })]
        );

        assert_eq!(
            BalanceTable::<Test>::get(account(PROVIDER)),
            BalanceEntry::<u64> {
                free: 75, // 50 (from 75 - collateral) + 5 * 5 (price per block * n blocks)
                locked: 25
            }
        );

        assert_eq!(
            BalanceTable::<Test>::get(account(ALICE)),
            BalanceEntry::<u64> {
                free: 10,
                locked: 25, // 50 - 5 * 5 (price per block * n blocks)
            }
        );

        assert_eq!(
            Proposals::<Test>::get(0),
            Some(DealProposal {
                piece_cid: cid_of("polka-storage-data")
                    .to_bytes()
                    .try_into()
                    .expect("hash is always 32 bytes"),
                piece_size: 18,
                client: account(ALICE),
                provider: account(PROVIDER),
                label: bounded_vec![0xb, 0xe, 0xe, 0xf],
                start_block: 0,
                end_block: 10,
                storage_price_per_block: 5,
                provider_collateral: 25,
                state: DealState::Active(ActiveDealState {
                    sector_number: 0,
                    sector_start_block: 0,
                    last_updated_block: Some(5),
                    slash_block: None,
                }),
            })
        );
    });
}

#[test]
fn settle_deal_payments_success_finished() {
    let _ = env_logger::try_init();
    new_test_ext().execute_with(|| {
        let alice_proposal = sign_proposal(
            ALICE,
            DealProposal {
                piece_cid: cid_of("polka-storage-data")
                    .to_bytes()
                    .try_into()
                    .expect("hash is always 32 bytes"),
                piece_size: 18,
                client: account(ALICE),
                provider: account(PROVIDER),
                label: bounded_vec![0xb, 0xe, 0xe, 0xf],
                start_block: 0,
                end_block: 10,
                storage_price_per_block: 5,
                provider_collateral: 25,
                state: DealState::Published,
            },
        );

        let _ = Market::add_balance(RuntimeOrigin::signed(account(ALICE)), 60);
        let _ = Market::add_balance(RuntimeOrigin::signed(account(PROVIDER)), 75);

        assert_ok!(Market::publish_storage_deals(
            RuntimeOrigin::signed(account(PROVIDER)),
            bounded_vec![alice_proposal]
        ));

        Proposals::<Test>::mutate(0, |proposal| {
            if let Some(proposal) = proposal {
                proposal.state = DealState::Active(ActiveDealState {
                    sector_number: 0,
                    sector_start_block: 0,
                    last_updated_block: None,
                    slash_block: None,
                })
            }
        });

        assert_eq!(
            Proposals::<Test>::get(0),
            Some(DealProposal {
                piece_cid: cid_of("polka-storage-data")
                    .to_bytes()
                    .try_into()
                    .expect("hash is always 32 bytes"),
                piece_size: 18,
                client: account(ALICE),
                provider: account(PROVIDER),
                label: bounded_vec![0xb, 0xe, 0xe, 0xf],
                start_block: 0,
                end_block: 10,
                storage_price_per_block: 5,
                provider_collateral: 25,
                state: DealState::Active(ActiveDealState {
                    sector_number: 0,
                    sector_start_block: 0,
                    last_updated_block: None,
                    slash_block: None,
                }),
            })
        );

        System::reset_events();

        // Deal is finished
        run_to_block(11);

        assert_ok!(Market::settle_deal_payments(
            RuntimeOrigin::signed(account(ALICE)),
            bounded_vec!(0)
        ));

        assert_eq!(
            events(),
            [RuntimeEvent::Market(Event::<Test>::DealsSettled {
                successful: bounded_vec!(0),
                unsuccessful: bounded_vec!()
            })]
        );

        assert_eq!(
            BalanceTable::<Test>::get(account(PROVIDER)),
            BalanceEntry::<u64> {
                free: 50 + 5 * 10, // 50 (from 75 - collateral) + (price per block * n blocks)
                locked: 25
            }
        );

        assert_eq!(
            BalanceTable::<Test>::get(account(ALICE)),
            BalanceEntry::<u64> {
                free: 10,
                locked: 50 - 5 * 10, // locked - (price per block * n blocks)
            }
        );

        assert_eq!(Proposals::<Test>::get(0), None);
    });
}

#[test]
fn test_lock_funds() {
    let _ = env_logger::try_init();
    new_test_ext().execute_with(|| {
        assert_eq!(
            <Test as crate::pallet::Config>::Currency::total_balance(&account(PROVIDER)),
            100
        );
        // We can't get all 100, otherwise the account would be reaped
        assert_ok!(Market::add_balance(
            RuntimeOrigin::signed(account(PROVIDER)),
            90
        ));
        assert_eq!(
            <Test as crate::pallet::Config>::Currency::total_balance(&account(PROVIDER)),
            10
        );
        assert_ok!(lock_funds::<Test>(&account(PROVIDER), 25));
        assert_eq!(
            BalanceTable::<Test>::get(account(PROVIDER)),
            BalanceEntry::<u64> {
                free: 65,
                locked: 25,
            }
        );

        assert_ok!(lock_funds::<Test>(&account(PROVIDER), 65));
        assert_eq!(
            BalanceTable::<Test>::get(account(PROVIDER)),
            BalanceEntry::<u64> {
                free: 0,
                locked: 90,
            }
        );

        assert_err!(
            lock_funds::<Test>(&account(PROVIDER), 25),
            DispatchError::Arithmetic(ArithmeticError::Underflow)
        );

        assert_eq!(
            BalanceTable::<Test>::get(account(PROVIDER)),
            BalanceEntry::<u64> {
                free: 0,
                locked: 90,
            }
        );
    });
}

#[test]
fn test_unlock_funds() {
    let _ = env_logger::try_init();
    new_test_ext().execute_with(|| {
        assert_eq!(
            <Test as crate::pallet::Config>::Currency::total_balance(&account(PROVIDER)),
            100
        );
        // We can't get all 100, otherwise the account would be reaped
        assert_ok!(Market::add_balance(
            RuntimeOrigin::signed(account(PROVIDER)),
            90
        ));
        assert_eq!(
            <Test as crate::pallet::Config>::Currency::total_balance(&account(PROVIDER)),
            10
        );
        assert_ok!(lock_funds::<Test>(&account(PROVIDER), 90));
        assert_eq!(
            BalanceTable::<Test>::get(account(PROVIDER)),
            BalanceEntry::<u64> {
                free: 0,
                locked: 90,
            }
        );

        assert_ok!(unlock_funds::<Test>(&account(PROVIDER), 30));
        assert_eq!(
            BalanceTable::<Test>::get(account(PROVIDER)),
            BalanceEntry::<u64> {
                free: 30,
                locked: 60,
            }
        );

        assert_ok!(unlock_funds::<Test>(&account(PROVIDER), 60));
        assert_eq!(
            BalanceTable::<Test>::get(account(PROVIDER)),
            BalanceEntry::<u64> {
                free: 90,
                locked: 0,
            }
        );

        assert_err!(
            unlock_funds::<Test>(&account(PROVIDER), 60),
            DispatchError::Arithmetic(ArithmeticError::Underflow)
        );
        assert_eq!(
            BalanceTable::<Test>::get(account(PROVIDER)),
            BalanceEntry::<u64> {
                free: 90,
                locked: 0,
            }
        );
    });
}

#[test]
fn slash_and_burn_acc() {
    let _ = env_logger::try_init();
    new_test_ext().execute_with(|| {
        assert_eq!(
            <Test as crate::pallet::Config>::Currency::total_issuance(),
            300
        );
        assert_ok!(Market::add_balance(
            RuntimeOrigin::signed(account(PROVIDER)),
            75
        ));

        System::reset_events();

        assert_ok!(lock_funds::<Test>(&account(PROVIDER), 10));
        assert_ok!(slash_and_burn::<Test>(&account(PROVIDER), 10));

        assert_eq!(
            events(),
            [RuntimeEvent::Balances(
                pallet_balances::Event::<Test>::Withdraw {
                    who: Market::account_id(),
                    amount: 10
                }
            ),]
        );
        assert_eq!(
            <Test as crate::pallet::Config>::Currency::total_issuance(),
            290
        );

        assert_eq!(
            BalanceTable::<Test>::get(account(PROVIDER)),
            BalanceEntry::<u64> {
                free: 65,
                locked: 0,
            }
        );

        assert_err!(
            slash_and_burn::<Test>(&account(PROVIDER), 10),
            DispatchError::Arithmetic(ArithmeticError::Underflow)
        );
        assert_eq!(
            <Test as crate::pallet::Config>::Currency::total_issuance(),
            290
        );
    });
}

#[test]
fn on_sector_terminate_unknown_deals() {
    let _ = env_logger::try_init();
    new_test_ext().execute_with(|| {
        let _ = Market::add_balance(RuntimeOrigin::signed(account(PROVIDER)), 75);
        System::reset_events();

        let cid = BoundedVec::try_from(cid_of("polka_storage_cid").to_bytes()).unwrap();
        assert_ok!(Market::on_sectors_terminate(
            &account(PROVIDER),
            bounded_vec![cid],
        ));

        assert_eq!(events(), []);
    });
}

#[test]
fn on_sector_terminate_deal_not_found() {
    let _ = env_logger::try_init();
    new_test_ext().execute_with(|| {
        let _ = Market::add_balance(RuntimeOrigin::signed(account(PROVIDER)), 75);
        System::reset_events();

        let cid = BoundedVec::try_from(cid_of("polka_storage_cid").to_bytes()).unwrap();
        let sector_deal_ids: BoundedVec<_, ConstU32<MAX_DEALS_PER_SECTOR>> = bounded_vec![1];

        SectorDeals::<Test>::insert(cid.clone(), sector_deal_ids);

        assert_err!(
            Market::on_sectors_terminate(&account(PROVIDER), bounded_vec![cid]),
            DispatchError::from(SectorTerminateError::DealNotFound)
        );

        assert_eq!(events(), []);
    });
}

#[test]
fn on_sector_terminate_invalid_caller() {
    let _ = env_logger::try_init();
    new_test_ext().execute_with(|| {
        let _ = Market::add_balance(RuntimeOrigin::signed(account(PROVIDER)), 75);
        System::reset_events();

        let cid = BoundedVec::try_from(cid_of("polka_storage_cid").to_bytes()).unwrap();
        let sector_deal_ids: BoundedVec<_, ConstU32<MAX_DEALS_PER_SECTOR>> = bounded_vec![1];

        SectorDeals::<Test>::insert(cid.clone(), sector_deal_ids);
        Proposals::<Test>::insert(
            1,
            DealProposal {
                piece_cid: cid_of("polka-storage-data-bob")
                    .to_bytes()
                    .try_into()
                    .expect("hash is always 32 bytes"),
                piece_size: 21,
                client: account(BOB),
                provider: account(PROVIDER),
                label: bounded_vec![0xa, 0xe, 0xe, 0xf],
                start_block: 0,
                end_block: 10,
                storage_price_per_block: 10,
                provider_collateral: 15,
                state: DealState::Unpublished,
            },
        );

        assert_err!(
            Market::on_sectors_terminate(&account(BOB), bounded_vec![cid],),
            DispatchError::from(SectorTerminateError::InvalidCaller)
        );

        assert_eq!(events(), []);
    });
}

#[test]
fn on_sector_terminate_not_active() {
    let _ = env_logger::try_init();
    new_test_ext().execute_with(|| {
        let _ = Market::add_balance(RuntimeOrigin::signed(account(PROVIDER)), 75);
        System::reset_events();

        let cid = BoundedVec::try_from(cid_of("polka_storage_cid").to_bytes()).unwrap();
        let sector_deal_ids: BoundedVec<_, ConstU32<MAX_DEALS_PER_SECTOR>> = bounded_vec![1];

        SectorDeals::<Test>::insert(cid.clone(), sector_deal_ids);
        Proposals::<Test>::insert(
            1,
            DealProposal {
                piece_cid: cid_of("polka-storage-data-bob")
                    .to_bytes()
                    .try_into()
                    .expect("hash is always 32 bytes"),
                piece_size: 21,
                client: account(BOB),
                provider: account(PROVIDER),
                label: bounded_vec![0xa, 0xe, 0xe, 0xf],
                start_block: 0,
                end_block: 10,
                storage_price_per_block: 10,
                provider_collateral: 15,
                state: DealState::Unpublished,
            },
        );

        assert_err!(
            Market::on_sectors_terminate(&account(PROVIDER), bounded_vec![cid],),
            DispatchError::from(SectorTerminateError::DealIsNotActive)
        );

        assert_eq!(events(), []);
    });
}

#[test]
fn on_sector_terminate_active() {
    let _ = env_logger::try_init();
    new_test_ext().execute_with(|| {
        let _ = Market::add_balance(RuntimeOrigin::signed(account(BOB)), 75);
        let _ = Market::add_balance(RuntimeOrigin::signed(account(PROVIDER)), 75);

        let cid = BoundedVec::try_from(cid_of("polka_storage_cid").to_bytes()).unwrap();
        let sector_deal_ids: BoundedVec<_, ConstU32<MAX_DEALS_PER_SECTOR>> = bounded_vec![1];
        let deal_proposal = DealProposal {
            piece_cid: cid_of("polka_storage_piece")
                .to_bytes()
                .try_into()
                .expect("hash is always 32 bytes"),
            piece_size: 21,
            client: account(BOB),
            provider: account(PROVIDER),
            label: bounded_vec![0xa, 0xe, 0xe, 0xf],
            start_block: 0,
            end_block: 10,
            storage_price_per_block: 5,
            provider_collateral: 15,
            state: DealState::Active(ActiveDealState::new(0, 0)),
        };

        assert_ok!(lock_funds::<Test>(&account(BOB), 5 * 10));
        assert_ok!(lock_funds::<Test>(&account(PROVIDER), 15));

        let hash_proposal = Market::hash_proposal(&deal_proposal);
        let mut pending = PendingProposals::<Test>::get();
        pending
            .try_insert(hash_proposal)
            .expect("should have enough space");
        PendingProposals::<Test>::set(pending);

        SectorDeals::<Test>::insert(cid.clone(), sector_deal_ids);
        Proposals::<Test>::insert(1, deal_proposal);

        System::reset_events();

        assert_ok!(Market::on_sectors_terminate(
            &account(PROVIDER),
            bounded_vec![cid],
        ));

        assert_eq!(
            BalanceTable::<Test>::get(&account(BOB)),
            BalanceEntry {
                free: 70,  // unlocked funds - 5 for the storage payment of a single block
                locked: 0, // unlocked
            }
        );

        assert_eq!(
            BalanceTable::<Test>::get(&account(PROVIDER)),
            BalanceEntry {
                free: 65,  // the original 60 + 5 for the storage payment of a single block
                locked: 0, // lost the 15 collateral
            }
        );

        assert_eq!(
            events(),
            [
                RuntimeEvent::Balances(pallet_balances::Event::<Test>::Withdraw {
                    who: Market::account_id(),
                    amount: 15
                }),
                RuntimeEvent::Market(Event::<Test>::DealTerminated {
                    deal_id: 1,
                    client: account(BOB),
                    provider: account(PROVIDER)
                })
            ]
        );
        assert!(PendingProposals::<Test>::get().is_empty());
        assert!(!Proposals::<Test>::contains_key(1));
        assert_eq!(
            <Test as crate::pallet::Config>::Currency::total_issuance(),
            285
        );
    });
}<|MERGE_RESOLUTION|>--- conflicted
+++ resolved
@@ -5,11 +5,8 @@
     assert_err, assert_noop, assert_ok,
     pallet_prelude::ConstU32,
     sp_runtime::{bounded_vec, ArithmeticError, DispatchError, TokenError},
-<<<<<<< HEAD
-=======
     traits::Currency,
     BoundedBTreeSet, BoundedVec,
->>>>>>> b0205d0b
 };
 use primitives_proofs::{
     ActiveDeal, ActiveSector, DealId, Market as MarketTrait, RegisteredSealProof, SectorDeal,
@@ -18,15 +15,10 @@
 use sp_core::H256;
 
 use crate::{
-<<<<<<< HEAD
-    mock::*, ActiveDealState, BalanceEntry, BalanceTable, DealProposal, DealSettlementError,
-    DealState, DealsForBlock, Error, Event, PendingProposals, Proposals,
-=======
     mock::*,
-    pallet::{lock_funds, slash_and_burn, unlock_funds},
-    ActiveDealState, BalanceEntry, BalanceTable, DealProposal, DealSettlementError, DealState,
-    Error, Event, PendingProposals, Proposals, SectorDeals, SectorTerminateError,
->>>>>>> b0205d0b
+    pallet::{lock_funds, slash_and_burn, unlock_funds}, 
+    ActiveDealState, BalanceEntry, BalanceTable, DealProposal, DealSettlementError,
+    DealState, DealsForBlock, Error, Event, PendingProposals, Proposals, SectorDeals, SectorTerminateError
 };
 #[test]
 fn initial_state() {
