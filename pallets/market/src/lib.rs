//! # Market Pallet
//!
//! # Overview
//!
//! Market Pallet provides functions for:
//! - storing balances of Storage Clients and Storage Providers to handle deal collaterals and payouts

#![cfg_attr(not(feature = "std"), no_std)]

pub use pallet::*;

#[cfg(test)]
mod mock;

#[cfg(test)]
mod test;

// TODO(@th7nder,#77,14/06/2024): take the pallet out of dev mode
#[frame_support::pallet(dev_mode)]
pub mod pallet {
    use cid::Cid;
    use codec::{Decode, Encode};
    use frame_support::{
        dispatch::DispatchResult,
        ensure,
        pallet_prelude::*,
        sp_runtime::{
            traits::{AccountIdConversion, CheckedAdd, CheckedSub, Hash, IdentifyAccount, Verify},
            ArithmeticError, BoundedBTreeMap, RuntimeDebug,
        },
        traits::{
            tokens::WithdrawReasons,
            Currency,
            ExistenceRequirement::{AllowDeath, KeepAlive},
            Hooks, ReservableCurrency, WithdrawReasons,
        },
        PalletId,
    };
    use frame_system::{pallet_prelude::*, Config as SystemConfig, Pallet as System};
    use multihash_codetable::{Code, MultihashDigest};
    use primitives_proofs::{
        ActiveDeal, ActiveSector, DealId, Market, RegisteredSealProof, SectorDeal, SectorId,
        SectorNumber, SectorSize, MAX_DEALS_FOR_ALL_SECTORS, MAX_DEALS_PER_SECTOR,
        MAX_SECTORS_PER_CALL,
    };
    use scale_info::TypeInfo;
    use sp_arithmetic::traits::BaseArithmetic;
    use sp_std::vec::Vec;

    pub const CID_CODEC: u64 = 0x55;
    pub const LOG_TARGET: &'static str = "runtime::market";

    /// Allows to extract Balance of an account via the Config::Currency associated type.
    /// BalanceOf is a sophisticated way of getting an u128.
    pub type BalanceOf<T> =
        <<T as Config>::Currency as Currency<<T as SystemConfig>::AccountId>>::Balance;

    #[pallet::config]
    pub trait Config: frame_system::Config {
        /// Because this pallet emits events, it depends on the runtime's definition of an event.
        type RuntimeEvent: From<Event<Self>> + IsType<<Self as frame_system::Config>::RuntimeEvent>;

        /// The currency mechanism.
        type Currency: ReservableCurrency<Self::AccountId>;

        /// PalletId used to derive AccountId which stores funds of the Market Participants.
        #[pallet::constant]
        type PalletId: Get<PalletId>;

        /// Off-Chain signature type.
        ///
        /// Can verify whether an `Self::OffchainPublic` created a signature.
        type OffchainSignature: Verify<Signer = Self::OffchainPublic> + Parameter;

        /// Off-Chain public key.
        ///
        /// Must identify as an on-chain `Self::AccountId`.
        type OffchainPublic: IdentifyAccount<AccountId = Self::AccountId>;

        /// How many deals can be published in a single batch of `publish_storage_deals`.
        #[pallet::constant]
        type MaxDeals: Get<u32>;

        /// How many blocks are created in a day (time unit used for calculation)
        #[pallet::constant]
        type BlocksPerDay: Get<BlockNumberFor<Self>>;

        /// How many days should a deal last (activated). Minimum.
        /// Filecoin uses 180 as default.
        /// https://github.com/filecoin-project/builtin-actors/blob/c32c97229931636e3097d92cf4c43ac36a7b4b47/actors/market/src/policy.rs#L29
        #[pallet::constant]
        type MinDealDuration: Get<BlockNumberFor<Self>>;

        /// How many days should a deal last (activated). Maximum.
        /// Filecoin uses 1278 as default.
        /// https://github.com/filecoin-project/builtin-actors/blob/c32c97229931636e3097d92cf4c43ac36a7b4b47/actors/market/src/policy.rs#L29
        #[pallet::constant]
        type MaxDealDuration: Get<BlockNumberFor<Self>>;

        /// How many deals can be scheduled to start at a given block. Maximum.
        /// Those deals are checked by Hook::<T>::on_initialize and it has to have reasonable time complexity.
        /// Having this number too big can affect block production.
        #[pallet::constant]
        type MaxDealsPerBlock: Get<u32>;
    }

    /// Stores balances info for both Storage Providers and Storage Users
    /// We do not use the ReservableCurrency::reserve mechanism,
    /// as the Market works as a liaison between Storage Providers and Storage Clients.
    /// Market has its own account on which funds of all parties are stored.
    /// It's Market reposibility to manage deposited funds, lock/unlock and pay them out when necessary.
    #[derive(
        Clone, Eq, PartialEq, Encode, Decode, RuntimeDebug, Default, TypeInfo, MaxEncodedLen,
    )]
    pub struct BalanceEntry<Balance> {
        /// Amount of Balance that has been deposited for future deals/earned from deals.
        /// It can be withdrawn at any time.
        pub(crate) free: Balance,
        /// Amount of Balance that has been staked as Deal Collateral
        /// It's locked to a deal and cannot be withdrawn until the deal ends.
        pub(crate) locked: Balance,
    }

    #[derive(Clone, Eq, PartialEq, Encode, Decode, RuntimeDebug, TypeInfo, MaxEncodedLen)]
    pub enum DealState<BlockNumber> {
        /// Deal has been accepted on-chain by both Storage Provider and Storage Client, it's waiting for activation.
        Published,
        /// Deal has been activated
        Active(ActiveDealState<BlockNumber>),
    }

    #[derive(Clone, Eq, PartialEq, Encode, Decode, RuntimeDebug, TypeInfo, MaxEncodedLen)]
    /// State only related to the activated deal
    /// Reference: <https://github.com/filecoin-project/builtin-actors/blob/17ede2b256bc819dc309edf38e031e246a516486/actors/market/src/deal.rs#L138>
    pub struct ActiveDealState<BlockNumber> {
        /// Sector in which given piece has been included
        pub(crate) sector_number: SectorNumber,

        /// At which block (time) the deal's sector has been activated.
        pub(crate) sector_start_block: BlockNumber,

        /// The last block (time) when the deal was updated — i.e. when a deal payment settlement was made.
        ///
        /// In Filecoin this happens under two circumstances:
        /// * Someone starts the payment settlement procedure.
        /// * Cron tick (deprecated) settles legacy deals.
        ///
        /// Sources:
        /// * <https://github.com/filecoin-project/builtin-actors/blob/17ede2b256bc819dc309edf38e031e246a516486/actors/market/src/lib.rs#L985>
        /// * <https://github.com/filecoin-project/builtin-actors/blob/17ede2b256bc819dc309edf38e031e246a516486/actors/market/src/lib.rs#L1315>
        pub(crate) last_updated_block: Option<BlockNumber>,

        /// When the deal was last slashed, can be never.
        ///
        /// In Filecoin, slashing can happen in two cases, storage faults and consensus faults,
        /// in our case, we're only concerned about the storage faults, as the consensus is
        /// handled by the collators.
        ///
        /// Slashing is related to three main kinds of penalties:
        /// * Fault Fee — incurred for each day a sector is offline.
        /// * Storage Penalty — incurred when sectors that were not declared as faulty before a WindowPoSt are detected.
        /// * Termination Penalty — incurred when a sector is voluntarily (the miner "gave up on the deal") or
        ///   involuntarily (when a sector is faulty for 42 days in a row) terminated and removed from the network.
        ///
        /// Slashing is applied (i.e. `slash_epoch` is updated) in a single place:
        /// * During [`on_miners_sector_terminate`][1], by termination penalty since the deal was terminated early.
        ///   The deal is first settled — i.e. the storage provider gets paid for the storage time since they last settled the deal —
        ///   then storage provider has their collateral slashed and burned and the client gets their funds unlocked (i.e. refunded).
        ///
        /// However, slashing is performed in other places, it just does not update `slash_epoch` (`slash_block` in our case).
        /// * During [`get_active_deal_or_process_timeout`][2], slashing will happen if the deal has expired
        ///   — i.e. if and when the deal is published but fails to be activated in a given period.
        ///   This function is called in [`cron_tick`][3] and [`settle_deal_payments`][4].
        /// * During [`process_deal_update`][5], if the deal has a `slash_epoch`, any remaining payments will be settled
        ///   and the provider will have its collateral slashed.
        /// * During [`cron_tick`][7], by means of [`get_active_deal_or_process_timeout`][8] and finally [`process_deal_init_timed_out`][9].
        ///
        /// Sources:
        /// * <https://spec.filecoin.io/#section-glossary.storage-fault-slashing>
        /// * <https://spec.filecoin.io/#section-systems.filecoin_mining.sector.lifecycle>
        ///
        /// [1]: https://github.com/filecoin-project/builtin-actors/blob/17ede2b256bc819dc309edf38e031e246a516486/actors/market/src/lib.rs#L852-L853
        /// [2]: https://github.com/filecoin-project/builtin-actors/blob/17ede2b256bc819dc309edf38e031e246a516486/actors/market/src/state.rs#L741-L797
        /// [3]: https://github.com/filecoin-project/builtin-actors/blob/17ede2b256bc819dc309edf38e031e246a516486/actors/market/src/lib.rs#L904-L924
        /// [4]: https://github.com/filecoin-project/builtin-actors/blob/17ede2b256bc819dc309edf38e031e246a516486/actors/market/src/lib.rs#L1240-L1271
        /// [5]: https://github.com/filecoin-project/builtin-actors/blob/17ede2b256bc819dc309edf38e031e246a516486/actors/market/src/state.rs#L886-L912
        /// [6]: https://github.com/filecoin-project/builtin-actors/blob/54236ae89880bf4aa89b0dba6d9060c3fd2aacee/actors/market/src/state.rs#L922-L962
        /// [7]: https://github.com/filecoin-project/builtin-actors/blob/54236ae89880bf4aa89b0dba6d9060c3fd2aacee/actors/market/src/lib.rs#L904-L924
        /// [8]: https://github.com/filecoin-project/builtin-actors/blob/17ede2b256bc819dc309edf38e031e246a516486/actors/market/src/state.rs#L765
        /// [9]: https://github.com/filecoin-project/builtin-actors/blob/17ede2b256bc819dc309edf38e031e246a516486/actors/market/src/state.rs#L964-L997
        pub(crate) slash_block: Option<BlockNumber>,
    }

    impl<BlockNumber> ActiveDealState<BlockNumber> {
        pub(crate) fn new(
            sector_number: SectorNumber,
            sector_start_block: BlockNumber,
        ) -> ActiveDealState<BlockNumber> {
            ActiveDealState {
                sector_number,
                sector_start_block,
                last_updated_block: None,
                slash_block: None,
            }
        }
    }

    #[derive(Clone, Eq, PartialEq, Encode, Decode, RuntimeDebug, TypeInfo, MaxEncodedLen)]
    /// Reference: <https://github.com/filecoin-project/builtin-actors/blob/17ede2b256bc819dc309edf38e031e246a516486/actors/market/src/deal.rs#L93>
    // It cannot be generic over <T: Config> because, #[derive(RuntimeDebug, TypeInfo)] also make `T` to have `RuntimeDebug`/`TypeInfo`
    // It is a known rust issue <https://substrate.stackexchange.com/questions/452/t-doesnt-implement-stdfmtdebug>
    pub struct DealProposal<Address, Balance, BlockNumber> {
        /// Byte Encoded Cid
        // We use BoundedVec here, as cid::Cid do not implement `TypeInfo`, so it cannot be saved into the Runtime Storage.
        // It maybe doable using newtype pattern, however not sure how the UI on the frontend side would handle that anyways.
        // There is Encode/Decode implementation though, through the feature flag: `scale-codec`.
        pub piece_cid: BoundedVec<u8, ConstU32<128>>,
        pub piece_size: u64,
        /// Storage Client's Account Id
        pub client: Address,
        /// Storage Provider's Account Id
        pub provider: Address,

        /// Arbitrary client chosen label to apply to the deal
        pub label: BoundedVec<u8, ConstU32<128>>,

        /// Nominal start block. Deal payment is linear between StartBlock and EndBlock,
        /// with total amount StoragePricePerBlock * (EndBlock - StartBlock).
        /// Storage deal must appear in a sealed (proven) sector no later than StartBlock,
        /// otherwise it is invalid.
        pub start_block: BlockNumber,
        /// When the Deal is supposed to end.
        pub end_block: BlockNumber,
        /// `Deal` can be terminated early, by `on_sectors_terminate`.
        /// Before that, a Storage Provider can payout it's earned fees by calling `on_settle_deal_payments`.
        /// `on_settle_deal_payments` must know how much money it can payout, so it's related to the number of blocks (time) it was stored.
        /// Reference <https://spec.filecoin.io/#section-systems.filecoin_markets.onchain_storage_market.storage_deal_states>
        pub storage_price_per_block: Balance,

        /// Amount of Balance (DOTs) Storage Provider stakes as Collateral for storing given `piece_cid`
        /// There should be enough Balance added by `add_balance` by Storage Provider to cover it.
        /// When the Deal fails/is terminated to early, this is the amount which get slashed.
        pub provider_collateral: Balance,
        /// Current [`DealState`].
        /// It goes: `Published` -> `Active`
        pub state: DealState<BlockNumber>,
    }

    impl<Address, Balance: BaseArithmetic + Copy, BlockNumber: BaseArithmetic + Copy>
        DealProposal<Address, Balance, BlockNumber>
    {
        fn duration(&self) -> BlockNumber {
            self.end_block - self.start_block
        }

        fn total_storage_fee(&self) -> Option<u128> {
            // We need to convert into something to perform the calculation.
            // Generics trickery prevents us from doing it in a nice way.
            // <https://stackoverflow.com/questions/56081117/how-do-you-convert-between-substrate-specific-types-and-rust-primitive-types>
            Some(
                TryInto::<u128>::try_into(self.storage_price_per_block).ok()?
                    * TryInto::<u128>::try_into(self.duration()).ok()?,
            )
        }

        fn cid(&self) -> Result<Cid, ProposalError> {
            let cid = Cid::try_from(&self.piece_cid[..])
                .map_err(|e| ProposalError::InvalidPieceCid(e))?;
            Ok(cid)
        }
    }

    type DealProposalOf<T> =
        DealProposal<<T as frame_system::Config>::AccountId, BalanceOf<T>, BlockNumberFor<T>>;

    /// After Storage Client has successfully negotiated with the Storage Provider, they prepare a DealProposal,
    /// sign it with their signature and send to the Storage Provider.
    /// Storage Provider only after successful file transfer and verification of the data, calls an extrinsic `market.publish_storage_deals`.
    /// The extrinsic call is signed by the Storage Provider and Storage Client's signature is in the message.
    /// Based on that, Market Pallet can verify the signature and lock appropriate funds.
    #[derive(Clone, Eq, PartialEq, Encode, Decode, RuntimeDebug, TypeInfo, MaxEncodedLen)]
    pub struct ClientDealProposal<Address, Currency, BlockNumber, OffchainSignature> {
        pub proposal: DealProposal<Address, Currency, BlockNumber>,
        pub client_signature: OffchainSignature,
    }

    #[pallet::pallet]
    pub struct Pallet<T>(_);

    /// [`BalanceTable`] is used to store balances for Storage Market Participants.
    /// Both Clients and Providers track their `free` and `locked` funds.
    /// * `free funds` can be added by `add_balance` method and withdrawn by `withdrawn_balance` method.
    /// * `free funds` are converted to `locked_funds` when staked as collateral for _Deals_.
    /// * `locked funds` cannot be withdrawn freely, first some process need to unlock it.
    /// Invariant must be held at all times:
    /// `account(MarketPallet).balance == all_accounts.map(|balance| balance[account]].locked + balance[account].free).sum()`
    #[pallet::storage]
    pub type BalanceTable<T: Config> =
        StorageMap<_, _, T::AccountId, BalanceEntry<BalanceOf<T>>, ValueQuery>;

    /// Simple incremental ID generator for `Deal` Identification purposes.
    /// Starts as 0, increments once for each published deal.
    /// [`DealId`] is monotonically incremented, does not wrap around.
    /// If there is more [`DealId`]s then u64, panics the runtime (if the chain processed 1M deals / day, it would take ~50539024859 years
    /// to reach the ID limit — for reference Filecoin doesn't even average 200k / day).
    #[pallet::storage]
    pub type NextDealId<T: Config> = StorageValue<_, DealId, ValueQuery>;

    /// Stores all published proposals which are handled by the Market.
    /// Deals are identified by `DealId`.
    /// Proposals are stored here until terminated and settled or expired (not activated in time).
    #[pallet::storage]
    pub type Proposals<T: Config> =
        StorageMap<_, _, DealId, DealProposal<T::AccountId, BalanceOf<T>, BlockNumberFor<T>>>;

    /// Stores Proposals which have been Published but not yet Activated.
    /// Only `T::MaxDeals` Pending Proposals can be held at any time.
    /// `hash_proposal(deal)` is stored in the [`BoundedBTreeSet`].
    /// Stores the Pending Proposals to deduplicate Deals and don't allow to same deal to be Published twice.
    /// Deals could end up having different DealId, but same contents. New deals cannot be deduplicated based on DealId.
    #[pallet::storage]
    pub type PendingProposals<T: Config> =
        StorageValue<_, BoundedBTreeSet<T::Hash, T::MaxDeals>, ValueQuery>;

<<<<<<< HEAD
    /// Stores Published or Activated Deals for each Block.
    /// When Deal is Published it's expected to be activated until a certain Block.
    /// If it's not, Storage Provider is slashed and Client refunded by [`Hooks::on_finalize`].
    /// If it has been activated properly, it's just removed from the map.
    #[pallet::storage]
    pub type DealsForBlock<T: Config> = StorageMap<
        _,
        _,
        BlockNumberFor<T>,
        BoundedBTreeSet<DealId, T::MaxDealsPerBlock>,
        ValueQuery,
    >;
=======
    /// Holds a mapping from [`SectorId`] to its respective [`DealId`]s.
    #[pallet::storage]
    pub type SectorDeals<T: Config> =
        StorageMap<_, _, SectorId, BoundedVec<DealId, ConstU32<MAX_DEALS_PER_SECTOR>>>;
>>>>>>> b0205d0b

    #[pallet::event]
    #[pallet::generate_deposit(pub(super) fn deposit_event)]
    pub enum Event<T: Config> {
        /// Market Participant deposited free balance to the Market Account.
        BalanceAdded {
            who: T::AccountId,
            amount: BalanceOf<T>,
        },
        /// Market Participant withdrawn their free balance from the Market Account.
        BalanceWithdrawn {
            who: T::AccountId,
            amount: BalanceOf<T>,
        },
        /// Deal has been successfully published between a client and a provider.
        DealPublished {
            deal_id: DealId,
            client: T::AccountId,
            provider: T::AccountId,
        },
        // Deal has been successfully activated.
        DealActivated {
            deal_id: DealId,
            client: T::AccountId,
            provider: T::AccountId,
        },
        /// Deals were settled.
        DealsSettled {
            /// Deal IDs for those that were successfully settled.
            successful: BoundedVec<DealId, MaxSettleDeals<T>>,
            /// Deal IDs for those that were not successfully settled along with the respective error.
            unsuccessful: BoundedVec<(DealId, DealSettlementError), MaxSettleDeals<T>>,
        },
        /// Deal was slashed.
        DealSlashed(DealId),

        /// Deal has been terminated.
        ///
        /// A deal may be voluntarily terminated by the storage provider,
        /// or involuntarily, if the sector has been faulty for 42 consecutive days.
        ///
        /// Source: <https://spec.filecoin.io/#section-systems.filecoin_mining.sector.lifecycle>
        DealTerminated {
            deal_id: DealId,
            client: T::AccountId,
            provider: T::AccountId,
        },
    }

    /// Utility type to ensure that the bound for deal settlement is in sync.
    pub type MaxSettleDeals<T> = <T as Config>::MaxDeals;

    #[pallet::error]
    pub enum Error<T> {
        /// Market Participant tries to withdraw more
        /// funds than they have available on the Market, because:
        /// - they never deposited the amount they want to withdraw
        /// - the funds they deposited were locked as part of a deal
        InsufficientFreeFunds,
        /// `publish_storage_deals` was called with empty `deals` array.
        NoProposalsToBePublished,
        /// `publish_storage_deals` must be called by Storage Providers and it's a Provider of all of the deals.
        ProposalsNotPublishedByStorageProvider,
        /// `publish_storage_deals` call was supplied with `deals` which are all invalid.
        AllProposalsInvalid,
        /// `publish_storage_deals`'s core logic was invoked with a broken invariant that should be called by `validate_deals`.
        UnexpectedValidationError,
        /// There is more than 1 deal of this ID in the Sector.
        DuplicateDeal,
        /// Due to a programmer bug, bounds on Bounded data structures were incorrect so couldn't insert into them.
        DealPreconditionFailed,
        /// Tried to activate a deal which is not in the system.
        DealNotFound,
        /// Tried to activate a deal, but data doesn't make sense. Details are in the logs.
        DealActivationError,
        /// Sum of all of the deals piece sizes for a sector exceeds sector size.
        DealsTooLargeToFitIntoSector,
        /// Tried to activate too many deals at a given start_block.
        TooManyDealsPerBlock,
    }

    #[derive(RuntimeDebug)]
    pub enum DealActivationError {
        /// Deal was tried to be activated by a provider which does not own it
        InvalidProvider,
        /// Deal should have been activated earlier, it's too late
        StartBlockElapsed,
        /// Sector containing the deal will expire before the deal is supposed to end
        SectorExpiresBeforeDeal,
        /// Deal needs to be [`DealState::Published`] if it's to be activated
        InvalidDealState,
        /// Tried to activate a deal which is not in the system.
        DealNotFound,
        /// Tried to activate a deal which is not in the Pending Proposals
        DealNotPending,
    }

    // NOTE(@th7nder,18/06/2024):
    // would love to use `thiserror` but it's not supporting no_std environments yet
    // `thiserror-core` relies on rust nightly feature: error_in_core
    /// Errors related to [`DealProposal`] and [`ClientDealProposal`]
    /// This is error does not surface externally, only in the logs.
    /// Mostly used for Deal Validation [`Self::<T>::validate_deals`].
    #[derive(RuntimeDebug)]
    pub enum ProposalError {
        /// ClientDealProposal.client_signature did not match client's public key and data.
        WrongClientSignatureOnProposal,
        /// Provider of one of the deals is different than the Provider of the first deal.
        DifferentProvider,
        /// Deal's block_start > block_end, so it doesn't make sense.
        DealEndBeforeStart,
        /// Deal has to be [`DealState::Published`] when being Published
        DealNotPublished,
        /// Deal's duration must be within `Config::MinDealDuration` < `Config:MaxDealDuration`.
        DealDurationOutOfBounds,
        /// Deal's piece_cid is invalid.
        InvalidPieceCid(cid::Error),
    }

    // Clone and PartialEq required because of the BoundedVec<(DealId, DealSettlementError)>
    #[derive(RuntimeDebug, TypeInfo, Encode, Decode, Clone, PartialEq)]
    pub enum DealSettlementError {
        /// The deal is going to be slashed.
        SlashedDeal,
        /// The deal last update is in the future — i.e. `last_update_block > current_block`.
        FutureLastUpdate,
        /// The deal was not found.
        DealNotFound,
        /// The deal is too early to settle.
        EarlySettlement,
        /// The deal has expired
        ExpiredDeal,
    }

    #[derive(RuntimeDebug)]
    pub enum SectorTerminateError {
        /// Deal was not found in the [`Proposals`] table.
        DealNotFound,
        /// Caller is not the provider.
        InvalidCaller,
        /// Deal is not active
        DealIsNotActive,
    }

    impl From<SectorTerminateError> for DispatchError {
        fn from(value: SectorTerminateError) -> Self {
            DispatchError::Other(match value {
                SectorTerminateError::DealNotFound => "deal was not found",
                SectorTerminateError::InvalidCaller => "caller is not the provider",
                SectorTerminateError::DealIsNotActive => "sector contains active deals",
            })
        }
    }

    /// Extrinsics exposed by the pallet
    #[pallet::call]
    impl<T: Config> Pallet<T> {
        /// Transfers `amount` of Balance from the `origin` to the Market Pallet account.
        /// It is marked as _free_ in the Market bookkeeping.
        /// Free balance can be withdrawn at any moment from the Market.
        pub fn add_balance(origin: OriginFor<T>, amount: BalanceOf<T>) -> DispatchResult {
            let caller = ensure_signed(origin)?;

            BalanceTable::<T>::try_mutate(&caller, |balance| -> DispatchResult {
                balance.free = balance
                    .free
                    .checked_add(&amount)
                    .ok_or(ArithmeticError::Overflow)?;
                T::Currency::transfer(&caller, &Self::account_id(), amount, KeepAlive)?;

                Ok(())
            })?;

            Self::deposit_event(Event::<T>::BalanceAdded {
                who: caller.clone(),
                amount,
            });

            Ok(())
        }

        /// Transfers `amount` of Balance from the Market Pallet account to the `origin`.
        /// Only _free_ balance can be withdrawn.
        pub fn withdraw_balance(origin: OriginFor<T>, amount: BalanceOf<T>) -> DispatchResult {
            let caller = ensure_signed(origin)?;

            BalanceTable::<T>::try_mutate(&caller, |balance| -> DispatchResult {
                ensure!(balance.free >= amount, Error::<T>::InsufficientFreeFunds);
                balance.free = balance
                    .free
                    .checked_sub(&amount)
                    .ok_or(ArithmeticError::Underflow)?;
                // The Market Pallet account will be reaped if no one is participating in the market.
                T::Currency::transfer(&Self::account_id(), &caller, amount, AllowDeath)?;

                Ok(())
            })?;

            Self::deposit_event(Event::<T>::BalanceWithdrawn {
                who: caller.clone(),
                amount,
            });

            Ok(())
        }

        /// Settle pending deal payments for the given deal IDs.
        ///
        /// This function *should* only fully fail when a block was last updated after its `end_block` target.
        ///
        /// In other cases, the function will return two lists, the successful settlements and the unsuccessful ones.
        ///
        /// A settlement is only fully performed when a deal is active.
        /// If a deal is not active, its settlement is simply marked as successful but nothing happens.
        ///
        /// A settlement is unsuccessful when:
        /// * The deal was not found. The returned error is [`DealSettlementError::DealNotFound`].
        /// * The deal's start block is after the current block, meaning it's too early to settle the deal.
        ///   The returned error is [`DealSettlementError::EarlySettlement`].
        /// * The deal has been slashed. The returned error is [`DealSettlementError::SlashedDeal`].
        /// * The deal's last update is after the current block, meaning the deal's last update is in the future.
        ///   The returned error is [`DealSettlementError::FutureLastUpdate`].
        pub fn settle_deal_payments(
            origin: OriginFor<T>,
            // The original `deals` structure is a bitfield from fvm-ipld-bitfield
            deal_ids: BoundedVec<DealId, MaxSettleDeals<T>>,
        ) -> DispatchResult {
            // Anyone with gas can settle payments, so we just check if the origin is signed
            ensure_signed(origin)?;

            // INVARIANT: slashed deals cannot show up here because slashing is fully processed by `on_sector_terminate`

            let current_block = <frame_system::Pallet<T>>::block_number();

            let mut successful = BoundedVec::<_, MaxSettleDeals<T>>::new();
            let mut unsuccessful = BoundedVec::<_, MaxSettleDeals<T>>::new();

            for deal_id in deal_ids {
                // If the deal is not found, we register an error and move on
                // https://github.com/filecoin-project/builtin-actors/blob/17ede2b256bc819dc309edf38e031e246a516486/actors/market/src/lib.rs#L1225-L1231
                let Some(mut deal_proposal) = Proposals::<T>::get(deal_id) else {
                    log::error!(target: LOG_TARGET, "deal not found — deal_id: {}", deal_id);
                    // SAFETY: Always succeeds because the upper bound on the vecs should be the same as the input vec
                    let _ = unsuccessful.try_push((deal_id, DealSettlementError::DealNotFound));
                    continue;
                };

                // Deal isn't possibly valid yet
                // https://github.com/filecoin-project/builtin-actors/blob/17ede2b256bc819dc309edf38e031e246a516486/actors/market/src/lib.rs#L1255-L1264
                if deal_proposal.start_block > current_block {
                    // SAFETY: Always succeeds because the upper bound on the vecs should be the same as the input vec
                    let _ = unsuccessful.try_push((deal_id, DealSettlementError::EarlySettlement));
                    continue;
                }

                // If the deal is not active (i.e. unpublished or published), there's nothing to settle
                // https://github.com/filecoin-project/builtin-actors/blob/17ede2b256bc819dc309edf38e031e246a516486/actors/market/src/lib.rs#L1225-L1231
                let DealState::Active(ref mut active_deal_state) = deal_proposal.state else {
                    // If a deal is not published, there's nothing to settle
                    // If a deal is published, but not active, it's supposed to be removed by cron/hooks

                    // NOTE(@jmg-duarte,28/06/2024): maybe we should handle deals where deal_proposal.start_block < current_block — i.e. expired

                    // SAFETY: Always succeeds because the upper bound on the vecs should be the same as the input vec
                    let _ = successful.try_push(deal_id);
                    continue;
                };

                // If the last updated block is in the future, return an error
                if let Some(last_updated_block) = active_deal_state.last_updated_block {
                    if last_updated_block > current_block {
                        log::error!(target: LOG_TARGET,
                            "last_updated_block for deal is in the future — deal_id: {}, last_updated_block: {:?}",
                            deal_id,
                            last_updated_block
                        );
                        // SAFETY: Always succeeds because the upper bound on the vecs should be the same as the input vec
                        let _ =
                            unsuccessful.try_push((deal_id, DealSettlementError::FutureLastUpdate));
                        continue;
                    }
                }

                // If we never settled, the duration starts at `start_block`
                let last_settled_block = active_deal_state
                    .last_updated_block
                    .unwrap_or(deal_proposal.start_block);

                if last_settled_block > deal_proposal.end_block {
                    // If the code reaches this, it's a big whoops
                    log::error!(target: LOG_TARGET, "the last settled block cannot be bigger than the end block — last_settled_block: {:?}, end_block: {:?}",
                        last_settled_block, deal_proposal.end_block);
                    return Err(DispatchError::Corruption);
                }

                let (block_to_settle, complete_deal) = {
                    if current_block >= deal_proposal.end_block {
                        // The deal has been completed, as such, we'll remove it later on
                        (deal_proposal.end_block, true)
                    } else {
                        (current_block, false)
                    }
                };

                // If an error happens when converting here we have more to worry about than completing all settlements
                let deal_settlement_amount: BalanceOf<T> = {
                    // There's no great way to avoid the repeated code without macros or more generics magic
                    // ArithmeticError::Overflow used as `duration` and `storage_price_per_block` can only be positive
                    let duration: u128 = (block_to_settle - last_settled_block)
                        .try_into()
                        .map_err(|_| DispatchError::Arithmetic(ArithmeticError::Overflow))?;
                    let storage_price_per_block: u128 = deal_proposal
                        .storage_price_per_block
                        .try_into()
                        .map_err(|_| DispatchError::Arithmetic(ArithmeticError::Overflow))?;

                    (duration * storage_price_per_block)
                        .try_into()
                        .map_err(|_| DispatchError::Arithmetic(ArithmeticError::Overflow))
                }?;

                perform_storage_payment::<T>(
                    &deal_proposal.client,
                    &deal_proposal.provider,
                    deal_settlement_amount,
                )?;

                // NOTE(@jmg-duarte,28/06/2024): Maybe emit an event when the table is updated?
                if complete_deal {
                    Proposals::<T>::remove(deal_id);
                } else {
                    // Otherwise, we update the proposal — `last_updated_block`
                    active_deal_state.last_updated_block = Some(current_block);
                    Proposals::<T>::insert(deal_id, deal_proposal);
                }
                // SAFETY: Always succeeds because the upper bound on the vecs should be the same as the input vec
                let _ = successful.try_push(deal_id);
            }

            Self::deposit_event(Event::<T>::DealsSettled {
                successful,
                unsuccessful,
            });

            Ok(())
        }

        /// Publish a new set of storage deals (not yet included in a sector).
        /// It saves valid deals as [`DealState::Published`] and locks up client fees and provider's collaterals.
        /// Locked up balances cannot be withdrawn until a deal is terminated.
        /// All of the deals must belong to a single Storage Provider.
        /// It is permissive, if some of the deals are correct and some are not, it emits events for valid deals.
        /// On success emits [`Event::<T>::DealPublished`] for each successful deal.
        pub fn publish_storage_deals(
            origin: OriginFor<T>,
            deals: BoundedVec<
                ClientDealProposal<
                    T::AccountId,
                    BalanceOf<T>,
                    BlockNumberFor<T>,
                    T::OffchainSignature,
                >,
                T::MaxDeals,
            >,
        ) -> DispatchResult {
            let provider = ensure_signed(origin)?;
            let (valid_deals, total_provider_lockup) =
                Self::validate_deals(provider.clone(), deals)?;

            // Lock up funds for the clients and emit events
            for deal in valid_deals.into_iter() {
                // PRE-COND: always succeeds, validated by `validate_deals`
                let client_fee: BalanceOf<T> = deal
                    .total_storage_fee()
                    .ok_or(Error::<T>::UnexpectedValidationError)?
                    .try_into()
                    .map_err(|_| Error::<T>::UnexpectedValidationError)?;

                // PRE-COND: always succeeds, validated by `validate_deals`
                lock_funds::<T>(&deal.client, client_fee)?;

                let deal_id = Self::generate_deal_id();

                Self::deposit_event(Event::<T>::DealPublished {
                    client: deal.client.clone(),
                    provider: provider.clone(),
                    deal_id,
                });
                let mut deals_for_block = DealsForBlock::<T>::get(&deal.start_block);
                deals_for_block.try_insert(deal_id).map_err(|_| {
                    log::error!("there is not enough space to activate all of the deals at the given block {:?}", deal.start_block);
                    Error::<T>::TooManyDealsPerBlock
                })?;
                DealsForBlock::<T>::insert(deal.start_block, deals_for_block);
                Proposals::<T>::insert(deal_id, deal);
            }

            // Lock up funds for the Storage Provider
            // PRE-COND: always succeeds, validated by `validate_deals`
            lock_funds::<T>(&provider, total_provider_lockup)?;

            Ok(())
        }
    }

    /// Functions exposed by the pallet
    impl<T: Config> Pallet<T> {
        /// Account Id of the Market
        ///
        /// This actually does computation.
        /// If you need to keep using it, make sure you cache it and call it once.
        pub fn account_id() -> T::AccountId {
            T::PalletId::get().into_account_truncating()
        }

        /// Validates the signature of the given data with the provided signer's account ID.
        ///
        /// # Errors
        ///
        /// This function returns a [`WrongSignature`](crate::Error::WrongClientSignatureOnProposal)
        /// error if the signature is invalid or the verification process fails.
        pub fn validate_signature(
            data: &[u8],
            signature: &T::OffchainSignature,
            signer: &T::AccountId,
        ) -> Result<(), ProposalError> {
            if signature.verify(data, &signer) {
                return Ok(());
            }

            // NOTE: for security reasons modern UIs implicitly wrap the data requested to sign into
            // <Bytes></Bytes>, that's why we support both wrapped and raw versions.
            let prefix = b"<Bytes>";
            let suffix = b"</Bytes>";
            let mut wrapped = Vec::with_capacity(data.len() + prefix.len() + suffix.len());
            wrapped.extend(prefix);
            wrapped.extend(data);
            wrapped.extend(suffix);

            ensure!(
                signature.verify(&*wrapped, &signer),
                ProposalError::WrongClientSignatureOnProposal
            );

            Ok(())
        }

        /// <https://github.com/filecoin-project/builtin-actors/blob/17ede2b256bc819dc309edf38e031e246a516486/actors/market/src/lib.rs#L1370>
        fn compute_commd<'a>(
            _proposals: impl IntoIterator<Item = &'a DealProposalOf<T>>,
            _sector_type: RegisteredSealProof,
        ) -> Result<Cid, DispatchError> {
            // TODO(@th7nder,#92,21/06/2024):
            // https://github.com/filecoin-project/rust-fil-proofs/blob/daec42b64ae6bf9a537545d5f116d57b9a29cc11/filecoin-proofs/src/pieces.rs#L85
            let cid = Cid::new_v1(
                CID_CODEC,
                Code::Blake2b256.digest(b"placeholder-to-be-done"),
            );

            Ok(cid)
        }

        /// <https://github.com/filecoin-project/builtin-actors/blob/17ede2b256bc819dc309edf38e031e246a516486/actors/market/src/lib.rs#L1388>
        fn validate_deals_for_sector(
            deals: &BoundedVec<(DealId, DealProposalOf<T>), ConstU32<32>>,
            provider: &T::AccountId,
            sector_number: SectorNumber,
            sector_expiry: BlockNumberFor<T>,
            sector_activation: BlockNumberFor<T>,
            sector_size: SectorSize,
        ) -> DispatchResult {
            let mut total_deal_space = 0;
            for (deal_id, deal) in deals {
                Self::validate_deal_can_activate(deal, provider, sector_expiry, sector_activation)
                    .map_err(|e| {
                        log::error!(target: LOG_TARGET, "deal {} cannot be activated, because: {:?}", *deal_id, e);
                        Error::<T>::DealActivationError }
                    )?;
                total_deal_space += deal.piece_size;
            }

            ensure!(total_deal_space <= sector_size.bytes(), {
                log::error!(target: LOG_TARGET, "cannot fit all of the deals into sector {}, {} < {}", sector_number, total_deal_space, sector_size.bytes());
                Error::<T>::DealsTooLargeToFitIntoSector
            });

            Ok(())
        }

        /// <https://github.com/filecoin-project/builtin-actors/blob/17ede2b256bc819dc309edf38e031e246a516486/actors/market/src/lib.rs#L1570>
        fn validate_deal_can_activate(
            deal: &DealProposalOf<T>,
            provider: &T::AccountId,
            sector_expiry: BlockNumberFor<T>,
            sector_activation: BlockNumberFor<T>,
        ) -> Result<(), DealActivationError> {
            ensure!(
                *provider == deal.provider,
                DealActivationError::InvalidProvider
            );
            ensure!(
                deal.state == DealState::Published,
                DealActivationError::InvalidDealState
            );
            ensure!(
                sector_activation <= deal.start_block,
                DealActivationError::StartBlockElapsed
            );
            ensure!(
                sector_expiry >= deal.end_block,
                DealActivationError::SectorExpiresBeforeDeal
            );

            // Confirm the deal is in the pending proposals set.
            // It will be removed from this queue later, during cron.
            // Failing this check is an internal invariant violation.
            // The pending deals set exists to prevent duplicate proposals.
            // It should be impossible to have a proposal, no deal state, and not be in pending deals.
            let hash = Self::hash_proposal(&deal);
            ensure!(
                PendingProposals::<T>::get().contains(&hash),
                DealActivationError::DealNotPending
            );

            Ok(())
        }

        fn proposals_for_deals(
            deal_ids: BoundedVec<DealId, ConstU32<MAX_DEALS_PER_SECTOR>>,
        ) -> Result<
            BoundedVec<(DealId, DealProposalOf<T>), ConstU32<MAX_SECTORS_PER_CALL>>,
            DispatchError,
        > {
            let mut unique_deals: BoundedBTreeSet<DealId, ConstU32<MAX_SECTORS_PER_CALL>> =
                BoundedBTreeSet::new();
            let mut proposals = BoundedVec::new();
            for deal_id in deal_ids {
                ensure!(!unique_deals.contains(&deal_id), {
                    log::error!(target: LOG_TARGET, "deal {} is duplicated", deal_id);
                    Error::<T>::DuplicateDeal
                });

                // PRE-COND: always succeeds, unique_deals has the same boundary as sector.deal_ids[]
                unique_deals.try_insert(deal_id).map_err(|deal_id| {
                    log::error!(target: LOG_TARGET, "failed to insert deal {}", deal_id);
                    Error::<T>::DealPreconditionFailed
                })?;

                let proposal: DealProposalOf<T> =
                    Proposals::<T>::try_get(&deal_id).map_err(|_| {
                        log::error!(target: LOG_TARGET, "deal {} not found", deal_id);
                        Error::<T>::DealNotFound
                    })?;

                // PRE-COND: always succeeds, unique_deals has the same boundary as sector.deal_ids[]
                proposals
                    .try_push((deal_id, proposal))
                    .map_err(|_| {
                            log::error!(target: LOG_TARGET, "failed to insert deal {} into proposals", deal_id);
                            Error::<T>::DealPreconditionFailed
                        }
                    )?;
            }

            Ok(proposals)
        }

        fn generate_deal_id() -> DealId {
            let ret = NextDealId::<T>::get();
            let next = ret
                .checked_add(1)
                .expect("we ran out of free deal ids, not ideal");
            NextDealId::<T>::set(next);
            ret
        }

        fn sanity_check(
            deal: &ClientDealProposal<
                T::AccountId,
                BalanceOf<T>,
                BlockNumberFor<T>,
                T::OffchainSignature,
            >,
            provider: &T::AccountId,
        ) -> Result<(), ProposalError> {
            Self::validate_signature(
                &Encode::encode(&deal.proposal),
                &deal.client_signature,
                &deal.proposal.client,
            )?;

            // Ensure the Piece's Cid is parsable and valid
            let _ = deal.proposal.cid()?;

            ensure!(
                deal.proposal.provider == *provider,
                ProposalError::DifferentProvider
            );

            ensure!(
                deal.proposal.start_block < deal.proposal.end_block,
                ProposalError::DealEndBeforeStart
            );

            ensure!(
                deal.proposal.state == DealState::Published,
                ProposalError::DealNotPublished
            );

            let min_dur = T::BlocksPerDay::get() * T::MinDealDuration::get();
            let max_dur = T::BlocksPerDay::get() * T::MaxDealDuration::get();
            ensure!(
                deal.proposal.duration() >= min_dur && deal.proposal.duration() <= max_dur,
                ProposalError::DealDurationOutOfBounds
            );

            // TODO(@th7nder,#81,18/06/2024): figure out the minimum collateral limits
            // <https://spec.filecoin.io/#section-systems.filecoin_markets.onchain_storage_market.storage_market_actor.storage-deal-collateral>

            Ok(())
        }

        fn validate_deals(
            caller: T::AccountId,
            deals: BoundedVec<
                ClientDealProposal<
                    T::AccountId,
                    BalanceOf<T>,
                    BlockNumberFor<T>,
                    T::OffchainSignature,
                >,
                T::MaxDeals,
            >,
        ) -> Result<
            (
                Vec<DealProposal<T::AccountId, BalanceOf<T>, BlockNumberFor<T>>>,
                BalanceOf<T>,
            ),
            DispatchError,
        > {
            ensure!(deals.len() > 0, Error::<T>::NoProposalsToBePublished);

            // All deals should have the same provider, so get it once.
            let provider = deals[0].proposal.provider.clone();
            ensure!(
                caller == provider,
                Error::<T>::ProposalsNotPublishedByStorageProvider
            );

            // TODO(@th7nder,#87,17/06/2024): validate a Storage Provider's Account (whether the account was registered as Storage Provider)

            let mut total_client_lockup: BoundedBTreeMap<T::AccountId, BalanceOf<T>, T::MaxDeals> =
                BoundedBTreeMap::new();
            let mut total_provider_lockup: BalanceOf<T> = Default::default();
            let mut message_proposals: BoundedBTreeSet<T::Hash, T::MaxDeals> =
                BoundedBTreeSet::new();

            let valid_deals = deals.into_iter().enumerate().filter_map(|(idx, deal)| {
                    if let Err(e) = Self::sanity_check(&deal, &provider) {
                        log::error!(target: LOG_TARGET, "insane deal: idx {}, error: {:?}", idx, e);
                        return None;
                    }

                    // there is no Entry API in BoundedBTreeMap
                    let mut client_lockup =
                        if let Some(client_lockup) = total_client_lockup.get(&deal.proposal.client) {
                            *client_lockup
                        } else {
                            Default::default()
                        };
                    let client_fees: BalanceOf<T> = deal.proposal.total_storage_fee()?.try_into().ok()?;
                    client_lockup = client_lockup.checked_add(&client_fees)?;

                    let client_balance = BalanceTable::<T>::get(&deal.proposal.client);
                    if client_lockup > client_balance.free {
                        log::error!(target: LOG_TARGET, "invalid deal: client {:?} not enough free balance {:?} < {:?} to cover deal idx: {}",
                            deal.proposal.client, client_balance.free, client_lockup, idx);
                        return None;
                    }

                    let mut provider_lockup = total_provider_lockup;
                    provider_lockup = provider_lockup.checked_add(&deal.proposal.provider_collateral)?;

                    let provider_balance = BalanceTable::<T>::get(&deal.proposal.provider);
                    if provider_lockup > provider_balance.free {
                        log::error!(target: LOG_TARGET, "invalid deal: storage provider {:?} not enough free balance {:?} < {:?} to cover deal idx: {}",
                            deal.proposal.provider, provider_balance.free, provider_lockup, idx);
                        return None;
                    }

                    let hash = Self::hash_proposal(&deal.proposal);
                    let duplicate_in_state = PendingProposals::<T>::get().contains(&hash);
                    let duplicate_in_message = message_proposals.contains(&hash);
                    if duplicate_in_state || duplicate_in_message {
                        log::error!(target: LOG_TARGET, "invalid deal: cannot publish duplicate deal idx: {}", idx);
                        return None;
                    }
                    let mut pending = PendingProposals::<T>::get();
                    if let Err(e) = pending.try_insert(hash) {
                        log::error!(target: LOG_TARGET, "cannot publish: too many pending deal proposals, wait for them to be expired/activated, deal idx: {}, err: {:?}", idx, e);
                        return None;
                    }
                    PendingProposals::<T>::set(pending);
                    // PRE-COND: always succeeds, as there cannot be more deals than T::MaxDeals and this the size of the set
                    message_proposals.try_insert(hash).ok()?;
                    // PRE-COND: always succeeds as there cannot be more clients than T::MaxDeals
                    total_client_lockup.try_insert(deal.proposal.client.clone(), client_lockup)
                        .ok()?;
                    total_provider_lockup = provider_lockup;
                    Some(deal.proposal)
                }).collect::<Vec<_>>();
            ensure!(valid_deals.len() > 0, Error::<T>::AllProposalsInvalid);

            Ok((valid_deals, total_provider_lockup))
        }

        // Used for deduplication purposes
        // We don't want to store another BTreeSet of DealProposals
        // We only care about hashes.
        // It is not an associated function, because T::Hashing is hard to use inside of there.
        pub(crate) fn hash_proposal(
            proposal: &DealProposal<T::AccountId, BalanceOf<T>, BlockNumberFor<T>>,
        ) -> T::Hash {
            let bytes = Encode::encode(proposal);
            T::Hashing::hash(&bytes)
        }

        fn slash_and_burn(account_id: &T::AccountId, amount: BalanceOf<T>) -> DispatchResult {
            BalanceTable::<T>::try_mutate(account_id, |balance| -> DispatchResult {
                let locked = balance
                    .locked
                    .checked_sub(&amount)
                    .ok_or(ArithmeticError::Underflow)?;
                balance.locked = locked;
                Ok(())
            })?;
            // Burn from circulating supply
            let imbalance = T::Currency::burn(amount);
            // Remove burned amount from the market account
            T::Currency::settle(
                &T::PalletId::get().into_account_truncating(),
                imbalance,
                WithdrawReasons::FEE,
                KeepAlive,
            )
            // If we burned X, tried to settle X and failed, we're in a bad state
            .map_err(|_| DispatchError::Corruption)
        }
    }

    impl<T: Config> Market<T::AccountId, BlockNumberFor<T>> for Pallet<T> {
        /// Verifies a given set of storage deals is valid for sectors being PreCommitted.
        /// Computes UnsealedCID (CommD) for each sector or None for Committed Capacity sectors.
        /// Currently UnsealedCID is hardcoded as we `compute_commd` remains unimplemented because of #92.
        fn verify_deals_for_activation(
            storage_provider: &T::AccountId,
            sector_deals: BoundedVec<SectorDeal<BlockNumberFor<T>>, ConstU32<MAX_SECTORS_PER_CALL>>,
        ) -> Result<BoundedVec<Option<Cid>, ConstU32<MAX_SECTORS_PER_CALL>>, DispatchError>
        {
            let curr_block = System::<T>::block_number();
            let mut unsealed_cids = BoundedVec::new();
            for sector in sector_deals {
                let proposals = Self::proposals_for_deals(sector.deal_ids)?;
                let sector_size = sector.sector_type.sector_size();
                Self::validate_deals_for_sector(
                    &proposals,
                    storage_provider,
                    sector.sector_number,
                    sector.sector_expiry,
                    curr_block,
                    sector_size,
                )?;

                // Sealing a Sector without Deals, Committed Capacity Only.
                let commd = if proposals.is_empty() {
                    None
                } else {
                    Some(Self::compute_commd(
                        proposals.iter().map(|(_, deal)| deal),
                        sector.sector_type,
                    )?)
                };

                // PRE-COND: can't fail, unsealed_cids<_, X> == BoundedVec<_ X> == sector_deals<_, X>
                unsealed_cids
                    .try_push(commd)
                    .map_err(|_| "programmer error, there should be space for Cids")?;
            }

            Ok(unsealed_cids)
        }

        /// Activate a set of deals grouped by sector, returning the size and
        /// extra info about verified deals.
        /// Sectors' deals are activated in parameter-defined order.
        /// Each sector's deals are activated or fail as a group, but independently of other sectors.
        /// Note that confirming all deals fit within a sector is the caller's responsibility
        /// (and is implied by confirming the sector's data commitment is derived from the deal pieces).
        fn activate_deals(
            storage_provider: &T::AccountId,
            sector_deals: BoundedVec<SectorDeal<BlockNumberFor<T>>, ConstU32<MAX_SECTORS_PER_CALL>>,
            compute_cid: bool,
        ) -> Result<
            BoundedVec<ActiveSector<T::AccountId>, ConstU32<MAX_SECTORS_PER_CALL>>,
            DispatchError,
        > {
            // TODO(@th7nder,#87,17/06/2024): validate a Storage Provider's Account (whether the account was registered as Storage Provider)
            let mut activations = BoundedVec::new();
            let curr_block = System::<T>::block_number();
            let mut activated_deal_ids: BoundedBTreeSet<
                DealId,
                ConstU32<MAX_DEALS_FOR_ALL_SECTORS>,
            > = BoundedBTreeSet::new();

            let mut pending_proposals = PendingProposals::<T>::get();
            for sector in sector_deals {
                let proposals = Self::proposals_for_deals(sector.deal_ids)?;
                let sector_size = sector.sector_type.sector_size();
                if let Err(e) = Self::validate_deals_for_sector(
                    &proposals,
                    storage_provider,
                    sector.sector_number,
                    sector.sector_expiry,
                    curr_block,
                    sector_size,
                ) {
                    log::error!(
                        "failed to activate sector: {}, skipping... {:?}",
                        sector.sector_number,
                        e
                    );
                    continue;
                }

                let data_commitment = if compute_cid && !proposals.is_empty() {
                    Some(Self::compute_commd(
                        proposals.iter().map(|(_, deal)| deal),
                        sector.sector_type,
                    )?)
                } else {
                    None
                };

                let mut activated_deals: BoundedVec<_, ConstU32<MAX_DEALS_PER_SECTOR>> =
                    BoundedVec::new();
                for (deal_id, mut proposal) in proposals {
                    // Make it Active! This is what's this function is about in the end.
                    pending_proposals.remove(&Self::hash_proposal(&proposal));
                    proposal.state =
                        DealState::Active(ActiveDealState::new(sector.sector_number, curr_block));

                    activated_deals
                        .try_push(ActiveDeal {
                            client: proposal.client.clone(),
                            piece_cid: proposal.cid().map_err(|e| {
                                log::error!(
                                    "there is invalid cid saved on-chain for deal: {}, {:?}",
                                    deal_id,
                                    e
                                );
                                Error::<T>::DealPreconditionFailed
                            })?,
                            piece_size: proposal.piece_size,
                        })
                        .map_err(|_| {
                            log::error!("failed to insert into `activated`, programmer's error");
                            Error::<T>::DealPreconditionFailed
                        })?;
                    activated_deal_ids.try_insert(deal_id).map_err(|_| {
                        log::error!(
                            "failed to insert into `activated_deal_ids`, programmer's error"
                        );
                        Error::<T>::DealPreconditionFailed
                    })?;

                    Self::deposit_event(Event::<T>::DealActivated {
                        deal_id,
                        client: proposal.client.clone(),
                        provider: proposal.provider.clone(),
                    });
                    Proposals::<T>::insert(deal_id, proposal);
                }

                activations
                    .try_push(ActiveSector {
                        active_deals: activated_deals,
                        unsealed_cid: data_commitment,
                    })
                    .map_err(|_| Error::<T>::DealPreconditionFailed)?;
            }

            PendingProposals::<T>::set(pending_proposals);
            Ok(activations)
        }

        /// Terminate a set of deals in response to their sector being terminated.
        ///
        /// Slashes the provider collateral, refunds the partial unpaid escrow amount to the client.
        ///
        /// A sector can be terminated voluntarily — the storage provider terminates the sector —
        /// or involuntarily — the sector has been faulty for more than 42 consecutive days.
        ///
        /// Source: <https://github.com/filecoin-project/builtin-actors/blob/54236ae89880bf4aa89b0dba6d9060c3fd2aacee/actors/market/src/lib.rs#L786-L876>
        fn on_sectors_terminate(
            storage_provider: &T::AccountId,
            sector_ids: BoundedVec<SectorId, ConstU32<MAX_DEALS_PER_SECTOR>>,
        ) -> DispatchResult {
            // TODO(@jmg-duarte,04/07/2024): check that the caller is actually a storage provider (?)

            // NOTE(@jmg-duarte,03/07/2024): the usage of the `current_block` NEEDS to be revised
            // in the future as this function MAY be called on a different block than the current one.
            // This is a consequence of the fact that this function is called indirectly,
            // through a chain of calls that start on deferred cron events
            let current_block = <frame_system::Pallet<T>>::block_number();

            for sector_id in sector_ids {
                // In the original implementation, all sectors are popped, here, we take them all
                let Some(deal_ids) = SectorDeals::<T>::take(sector_id) else {
                    // Not found sectors are ignored, if we don't find any, we don't do anything
                    continue;
                };

                for deal_id in deal_ids {
                    // Fetch the corresponding deal proposal, it's ok if it has already been deleted
                    let Some(mut deal_proposal) = Proposals::<T>::get(deal_id) else {
                        return Err(SectorTerminateError::DealNotFound)?;
                    };

                    if *storage_provider != deal_proposal.provider {
                        return Err(SectorTerminateError::InvalidCaller)?;
                    }

                    if deal_proposal.end_block <= current_block {
                        // not slashing finished deals
                        continue;
                    }

                    let hash_proposal = Self::hash_proposal(&deal_proposal);
                    // If a sector is being terminated, it means that at some point,
                    // the deals contained within were active
                    let DealState::Active(ref mut active_deal_state) = deal_proposal.state else {
                        return Err(SectorTerminateError::DealIsNotActive)?;
                    };

                    // https://github.com/filecoin-project/builtin-actors/blob/54236ae89880bf4aa89b0dba6d9060c3fd2aacee/actors/market/src/lib.rs#L840-L844
                    if let Some(_) = active_deal_state.slash_block {
                        log::warn!("deal {} was already slashed, terminating anyway", deal_id);
                    }

                    // https://github.com/filecoin-project/builtin-actors/blob/54236ae89880bf4aa89b0dba6d9060c3fd2aacee/actors/market/src/lib.rs#L846-L850
                    if let None = active_deal_state.last_updated_block {
                        PendingProposals::<T>::mutate(|pending_proposals| {
                            pending_proposals.remove(&hash_proposal);
                        });
                    }

                    // Handle payments
                    // https://github.com/filecoin-project/builtin-actors/blob/54236ae89880bf4aa89b0dba6d9060c3fd2aacee/actors/market/src/state.rs#L922-L962

                    // https://github.com/filecoin-project/builtin-actors/blob/17ede2b256bc819dc309edf38e031e246a516486/actors/market/src/state.rs#L932-L933
                    let payment_start_block = calculate_start_block(
                        deal_proposal.start_block,
                        active_deal_state.last_updated_block,
                    );
                    // The only reason we can use `current_block` is because of the line
                    // https://github.com/filecoin-project/builtin-actors/blob/54236ae89880bf4aa89b0dba6d9060c3fd2aacee/actors/market/src/lib.rs#L852
                    let payment_end_block =
                        calculate_end_block(current_block, deal_proposal.end_block);
                    let n_blocks_elapsed =
                        calculate_elapsed_blocks(payment_start_block, payment_end_block);

                    let total_payment = calculate_storage_price::<T>(
                        n_blocks_elapsed,
                        deal_proposal.storage_price_per_block,
                    )?;

                    // Pay any outstanding debts to the provider
                    perform_storage_payment::<T>(
                        &deal_proposal.client,
                        &deal_proposal.provider,
                        total_payment,
                    )?;
                    // Slash and burn the provider collateral
                    slash_and_burn::<T>(
                        &deal_proposal.provider,
                        deal_proposal.provider_collateral,
                    )?;

                    // The remaining client locked funds should be counted from
                    // everything we just paid until the deal's end block
                    let remaining_client_collateral = calculate_storage_price::<T>(
                        deal_proposal.end_block - payment_end_block,
                        deal_proposal.storage_price_per_block,
                    )?;
                    // We then unlock those client funds
                    unlock_funds::<T>(&deal_proposal.client, remaining_client_collateral)?;

                    // Remove completed deal
                    let _ = Proposals::<T>::remove(deal_id);

                    Self::deposit_event(Event::<T>::DealTerminated {
                        deal_id,
                        client: deal_proposal.client.clone(),
                        provider: deal_proposal.provider.clone(),
                    });
                }
            }
            Ok(())
        }
    }

<<<<<<< HEAD
    #[pallet::hooks]
    impl<T: Config> Hooks<BlockNumberFor<T>> for Pallet<T> {
        fn on_initialize(_n: BlockNumberFor<T>) -> Weight {
            // TODO(@th7nder,#77,26/06/2024): set proper weights according to what does the `on_finalize` do
            // return placeholder for now
            // the correct way: get number of deals for a given block from DealsForBlock
            // and then calculate weights according to the actions performed in on_finalize
            T::DbWeight::get().reads(1)
        }

        /// This is a slasher for Deals that have been Published, but Storage Provider failed to activate them.
        /// It scans for Deals that were supposed to be activated in a given block, when registered in `publish_storage_deals`.
        /// When a deal is not [`DealState::Active`], it refunds all the funds to the client and burns provider's collateral.
        /// When a deal has been activated, it just removes it from data structures used for tracking.
        /// This function should not fail at any point, if it fails, it's a bug.
        fn on_finalize(current_block: BlockNumberFor<T>) {
            let deal_ids = DealsForBlock::<T>::get(&current_block);
            if deal_ids.is_empty() {
                log::info!(target: LOG_TARGET, "on_finalize: no deals to process in block: {:?}", current_block);
                return;
            }

            // INVARIANT: every deal in deal_ids is unique.
            // PRE-COND: deal validation has been performed by `publish_storage_deals`.
            let mut pending_proposals = PendingProposals::<T>::get();
            for deal_id in deal_ids {
                let Ok(proposal) = Proposals::<T>::try_get(&deal_id) else {
                    // Proposal might have been cleaned up by manual settlement or termination prior to reaching
                    // this scheduled block. Nothing more to do for this deal.
                    continue;
                };

                match &proposal.state {
                    DealState::Published => {
                        debug_assert!(
                            proposal.start_block == current_block,
                            "deals are scheduled to be checked only at their start block"
                        );

                        // Deal has not been activated, time to slash!
                        // PRE-COND: deal cannot make to this stage without being validated and proper funds allocated
                        let Some(total_storage_fee) = proposal.total_storage_fee() else {
                            log::error!(target: LOG_TARGET, "on_finalize: invariant violated cannot calculate total storage fee, deal {}", deal_id);
                            continue;
                        };
                        let Ok(client_fee) = TryInto::<BalanceOf<T>>::try_into(total_storage_fee)
                        else {
                            log::error!(target: LOG_TARGET, "on_finalize: invariant violated, cannot convert total storage to {}, deal {}", total_storage_fee, deal_id);
                            continue;
                        };

                        let Ok(()) = BalanceTable::<T>::try_mutate(
                            &proposal.client,
                            |balance| -> DispatchResult {
                                balance.free = balance
                                    .free
                                    .checked_add(&client_fee)
                                    .ok_or(ArithmeticError::Overflow)?;
                                balance.locked = balance
                                    .locked
                                    .checked_sub(&client_fee)
                                    .ok_or(ArithmeticError::Underflow)?;
                                Ok(())
                            },
                        ) else {
                            log::error!(target: LOG_TARGET, "on_finalize: invariant violated, failed to return the fee to the client, deal {}", deal_id);
                            continue;
                        };

                        log::info!(
                            "on_finalize: slashing {:?} for not activating a deal {}",
                            proposal.provider,
                            deal_id
                        );
                        // PRE-COND: deal MUST BE validated and the proper funds allocated
                        let Ok(()) =
                            Self::slash_and_burn(&proposal.provider, proposal.provider_collateral)
                        else {
                            log::error!(target: LOG_TARGET, "on_finalize: invariant violated, cannot slash the deal {}", deal_id);
                            continue;
                        };
                    }
                    DealState::Active(_) => {
                        log::info!(
                            "on_finalize: deal {} has been properly activated before, all good.",
                            deal_id
                        );
                    }
                }

                // Deal has been processed, no need to process it twice.
                Proposals::<T>::remove(&deal_id);
                // PRE-COND: all deals in DealsPerBlock are published.
                // All Published deals are hashed and added to [`PendingProposals`].
                let _ = pending_proposals.remove(&Self::hash_proposal(&proposal));
            }

            PendingProposals::<T>::set(pending_proposals);
            DealsForBlock::<T>::remove(&current_block);
        }
    }
=======
    // NOTE(@jmg-duarte,01/07/2024): having free functions instead of implemented ones makes it harder
    // to mistakenly make them public or interact weirdly with the Polkadot macros
>>>>>>> b0205d0b

    /// Moves the provided `amount` from the `client`'s locked funds, to the provider's `free` funds.
    ///
    /// # Pre-Conditions
    /// * The client MUST have the necessary funds locked.
    pub(crate) fn perform_storage_payment<T: Config>(
        client: &T::AccountId,
        provider: &T::AccountId,
        amount: BalanceOf<T>,
    ) -> DispatchResult {
        // These should have been checked when locking funds
        BalanceTable::<T>::try_mutate(client, |balance| -> DispatchResult {
            let locked = balance
                .locked
                .checked_sub(&amount)
                .ok_or(ArithmeticError::Underflow)?;
            balance.locked = locked;
            Ok(())
        })?;

        BalanceTable::<T>::try_mutate(provider, |balance| -> DispatchResult {
            let free = balance
                .free
                .checked_add(&amount)
                .ok_or(ArithmeticError::Overflow)?;
            balance.free = free;
            Ok(())
        })?;

        Ok(())
    }

    /// Unlock a given `amount` of funds from the target account.
    ///
    /// Moves funds from `locked` to `free`.
    #[inline(always)]
    pub(crate) fn unlock_funds<T: Config>(
        account_id: &T::AccountId,
        amount: BalanceOf<T>,
    ) -> DispatchResult {
        BalanceTable::<T>::try_mutate(account_id, |balance| -> DispatchResult {
            balance.locked = balance
                .locked
                .checked_sub(&amount)
                .ok_or(ArithmeticError::Underflow)?;

            balance.free = balance
                .free
                .checked_add(&amount)
                .ok_or(ArithmeticError::Overflow)?;

            Ok(())
        })
    }

    /// Lock a given `amount` of funds from the target account.
    ///
    /// Moves funds from `free` to `locked`.
    #[inline(always)]
    pub(crate) fn lock_funds<T: Config>(
        account_id: &T::AccountId,
        amount: BalanceOf<T>,
    ) -> DispatchResult {
        BalanceTable::<T>::try_mutate(account_id, |balance| -> DispatchResult {
            balance.free = balance
                .free
                .checked_sub(&amount)
                .ok_or(ArithmeticError::Underflow)?;

            balance.locked = balance
                .locked
                .checked_add(&amount)
                .ok_or(ArithmeticError::Overflow)?;

            Ok(())
        })
    }

    /// Slash and burn the provided `amount` from a given account.
    ///
    /// Sets `locked` to `locked - amount` and burns `amount`.
    pub(crate) fn slash_and_burn<T: Config>(
        account_id: &T::AccountId,
        amount: BalanceOf<T>,
    ) -> DispatchResult {
        BalanceTable::<T>::try_mutate(account_id, |balance| -> DispatchResult {
            let locked = balance
                .locked
                .checked_sub(&amount)
                .ok_or(ArithmeticError::Underflow)?;
            balance.locked = locked;
            Ok(())
        })?;
        // Burn from circulating supply
        let imbalance = T::Currency::burn(amount);
        // Remove burned amount from the market account
        T::Currency::settle(
            &T::PalletId::get().into_account_truncating(),
            imbalance,
            WithdrawReasons::FEE,
            KeepAlive,
        )
        // If we burned X, tried to settle X and failed, we're in a bad state
        .map_err(|_| DispatchError::Corruption)
    }

    /// Calculate the start block.
    ///
    /// If `last_updated_block` is `None`, returns `start_block`.
    /// Otherwise, returns the `max` between `start_block` and `last_updated_block`.
    #[inline(always)]
    fn calculate_start_block<BlockNumber: BaseArithmetic>(
        start_block: BlockNumber,
        last_updated_block: Option<BlockNumber>,
    ) -> BlockNumber {
        if let Some(last_updated_block) = last_updated_block {
            core::cmp::max(start_block, last_updated_block)
        } else {
            start_block
        }
    }

    /// Calculate the end block.
    ///
    /// Returns the `min` between the `current_block` and `end_block`.
    #[inline(always)]
    fn calculate_end_block<BlockNumber: BaseArithmetic>(
        current_block: BlockNumber,
        end_block: BlockNumber,
    ) -> BlockNumber {
        core::cmp::min(current_block, end_block)
    }

    /// Calculate the number of elapsed blocks.
    ///
    /// Returns the `max` between `end_block - start_block` and `0`.
    #[inline(always)]
    fn calculate_elapsed_blocks<BlockNumber: BaseArithmetic>(
        start_block: BlockNumber,
        end_block: BlockNumber,
    ) -> BlockNumber {
        // https://github.com/filecoin-project/builtin-actors/blob/17ede2b256bc819dc309edf38e031e246a516486/actors/market/src/state.rs#L934-L935
        core::cmp::max(end_block - start_block, 0.into())
    }

    /// Calculate the storage price for a given `n_blocks` at a rate of `price_per_block`.
    ///
    /// Internally, this function converts both values to [`u128`], multiplies them,
    /// and converts back to [`BalanceOf<T>`], if at any point the conversion fails,
    /// it is assumed to be an overflow and [`ArithmeticError::Overflow`] is returned.
    #[inline(always)]
    fn calculate_storage_price<T>(
        n_blocks: BlockNumberFor<T>,
        price_per_block: BalanceOf<T>,
    ) -> Result<BalanceOf<T>, ArithmeticError>
    where
        T: Config,
    {
        let n_blocks =
            TryInto::<u128>::try_into(n_blocks).map_err(|_| ArithmeticError::Overflow)?;
        let price_per_block =
            TryInto::<u128>::try_into(price_per_block).map_err(|_| ArithmeticError::Overflow)?;
        TryInto::try_into(price_per_block * n_blocks).map_err(|_| ArithmeticError::Overflow)
    }
}<|MERGE_RESOLUTION|>--- conflicted
+++ resolved
@@ -322,7 +322,6 @@
     pub type PendingProposals<T: Config> =
         StorageValue<_, BoundedBTreeSet<T::Hash, T::MaxDeals>, ValueQuery>;
 
-<<<<<<< HEAD
     /// Stores Published or Activated Deals for each Block.
     /// When Deal is Published it's expected to be activated until a certain Block.
     /// If it's not, Storage Provider is slashed and Client refunded by [`Hooks::on_finalize`].
@@ -335,12 +334,11 @@
         BoundedBTreeSet<DealId, T::MaxDealsPerBlock>,
         ValueQuery,
     >;
-=======
+
     /// Holds a mapping from [`SectorId`] to its respective [`DealId`]s.
     #[pallet::storage]
     pub type SectorDeals<T: Config> =
         StorageMap<_, _, SectorId, BoundedVec<DealId, ConstU32<MAX_DEALS_PER_SECTOR>>>;
->>>>>>> b0205d0b
 
     #[pallet::event]
     #[pallet::generate_deposit(pub(super) fn deposit_event)]
@@ -1067,28 +1065,6 @@
             let bytes = Encode::encode(proposal);
             T::Hashing::hash(&bytes)
         }
-
-        fn slash_and_burn(account_id: &T::AccountId, amount: BalanceOf<T>) -> DispatchResult {
-            BalanceTable::<T>::try_mutate(account_id, |balance| -> DispatchResult {
-                let locked = balance
-                    .locked
-                    .checked_sub(&amount)
-                    .ok_or(ArithmeticError::Underflow)?;
-                balance.locked = locked;
-                Ok(())
-            })?;
-            // Burn from circulating supply
-            let imbalance = T::Currency::burn(amount);
-            // Remove burned amount from the market account
-            T::Currency::settle(
-                &T::PalletId::get().into_account_truncating(),
-                imbalance,
-                WithdrawReasons::FEE,
-                KeepAlive,
-            )
-            // If we burned X, tried to settle X and failed, we're in a bad state
-            .map_err(|_| DispatchError::Corruption)
-        }
     }
 
     impl<T: Config> Market<T::AccountId, BlockNumberFor<T>> for Pallet<T> {
@@ -1352,7 +1328,6 @@
         }
     }
 
-<<<<<<< HEAD
     #[pallet::hooks]
     impl<T: Config> Hooks<BlockNumberFor<T>> for Pallet<T> {
         fn on_initialize(_n: BlockNumberFor<T>) -> Weight {
@@ -1404,20 +1379,7 @@
                             continue;
                         };
 
-                        let Ok(()) = BalanceTable::<T>::try_mutate(
-                            &proposal.client,
-                            |balance| -> DispatchResult {
-                                balance.free = balance
-                                    .free
-                                    .checked_add(&client_fee)
-                                    .ok_or(ArithmeticError::Overflow)?;
-                                balance.locked = balance
-                                    .locked
-                                    .checked_sub(&client_fee)
-                                    .ok_or(ArithmeticError::Underflow)?;
-                                Ok(())
-                            },
-                        ) else {
+                        let Ok(()) = unlock_funds::<T>(&proposal.client, client_fee) else {
                             log::error!(target: LOG_TARGET, "on_finalize: invariant violated, failed to return the fee to the client, deal {}", deal_id);
                             continue;
                         };
@@ -1429,7 +1391,7 @@
                         );
                         // PRE-COND: deal MUST BE validated and the proper funds allocated
                         let Ok(()) =
-                            Self::slash_and_burn(&proposal.provider, proposal.provider_collateral)
+                            slash_and_burn::<T>(&proposal.provider, proposal.provider_collateral)
                         else {
                             log::error!(target: LOG_TARGET, "on_finalize: invariant violated, cannot slash the deal {}", deal_id);
                             continue;
@@ -1454,10 +1416,10 @@
             DealsForBlock::<T>::remove(&current_block);
         }
     }
-=======
+
     // NOTE(@jmg-duarte,01/07/2024): having free functions instead of implemented ones makes it harder
     // to mistakenly make them public or interact weirdly with the Polkadot macros
->>>>>>> b0205d0b
+
 
     /// Moves the provided `amount` from the `client`'s locked funds, to the provider's `free` funds.
     ///
