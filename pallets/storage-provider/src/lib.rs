--- conflicted
+++ resolved
@@ -284,7 +284,6 @@
     fn calculate_pre_commit_deposit<T: Config>() -> BalanceOf<T> {
         1u32.into() // TODO(@aidan46, no-ref, 2024-06-24): Set a logical value or calculation
     }
-<<<<<<< HEAD
 
     fn validate_seal_proof(
         _seal_proof_type: &RegisteredSealProof,
@@ -292,6 +291,4 @@
     ) -> bool {
         true // TODO(@aidan46, no-ref, 2024-06-24): Actually check proof
     }
-=======
->>>>>>> 9399d38c
 }