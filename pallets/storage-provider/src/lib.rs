--- conflicted
+++ resolved
@@ -487,11 +487,7 @@
                     new_sectors,
                     sp.info.window_post_partition_sectors,
                     T::MaxPartitionsPerDeadline::get(),
-<<<<<<< HEAD
                     T::FaultMaxAge::get(),
-                    T::WPoStChallengeWindow::get(),
-=======
->>>>>>> 52a97205
                     T::WPoStPeriodDeadlines::get(),
                     T::WPoStProvingPeriod::get(),
                     T::WPoStChallengeWindow::get(),
@@ -544,11 +540,7 @@
             let current_deadline = sp
                 .deadline_info(
                     current_block,
-<<<<<<< HEAD
                     T::FaultMaxAge::get(),
-                    T::WPoStChallengeWindow::get(),
-=======
->>>>>>> 52a97205
                     T::WPoStPeriodDeadlines::get(),
                     T::WPoStProvingPeriod::get(),
                     T::WPoStChallengeWindow::get(),
@@ -609,9 +601,10 @@
                 .current_proving_period_start(
                     current_block,
                     T::FaultMaxAge::get(),
-                    T::WPoStChallengeWindow::get(),
                     T::WPoStPeriodDeadlines::get(),
                     T::WPoStProvingPeriod::get(),
+                    T::WPoStChallengeWindow::get(),
+                    T::WPoStChallengeLookBack::get(),
                 )
                 .map_err(|e| Error::<T>::DeadlineError(e))?;
             let sectors = sp.sectors.clone();
@@ -627,6 +620,7 @@
                     T::WPoStPeriodDeadlines::get(),
                     T::WPoStChallengeWindow::get(),
                     T::WPoStProvingPeriod::get(),
+                    T::WPoStChallengeLookBack::get(),
                 )
                 .map_err(|e| Error::<T>::DeadlineError(e))?;
                 ensure!(!target_dl.fault_cutoff_passed(), {
