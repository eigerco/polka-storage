use codec::{Decode, Encode};
use primitives_proofs::{DealId, SectorId};
use scale_info::TypeInfo;

use crate::proofs::RegisteredSealProof;

// https://github.com/filecoin-project/builtin-actors/blob/17ede2b256bc819dc309edf38e031e246a516486/runtime/src/runtime/policy.rs#L262
pub const SECTORS_MAX: u32 = 32 << 20;

/// SectorNumber is a numeric identifier for a sector.
pub type SectorNumber = u32;

/// SectorSize indicates one of a set of possible sizes in the network.
#[derive(Encode, Decode, TypeInfo, Clone, Debug, PartialEq, Eq, Copy)]
pub enum SectorSize {
    _2KiB,
}

/// This type is passed into the pre commit function on the storage provider pallet
#[derive(Clone, Debug, Decode, Encode, PartialEq, TypeInfo)]
pub struct SectorPreCommitInfo<BlockNumber> {
    pub seal_proof: RegisteredSealProof,
    /// Which sector number this SP is pre-committing.
    pub sector_number: SectorNumber,
    /// This value is also known as 'commR', Commitment of replication. The terms commR and sealed_cid are interchangeable.
    /// Using sealed_cid as I think that is more descriptive.
    /// Some docs on commR here: <https://proto.school/verifying-storage-on-filecoin/03>
    pub sealed_cid: SectorId,
    pub deal_id: DealId,
    /// Expiration of the pre-committed sector.
    pub expiration: BlockNumber,
    /// CommD
    pub unsealed_cid: SectorId,
}

/// Information stored on-chain for a pre-committed sector.
#[derive(Debug, Decode, Encode, TypeInfo)]
pub struct SectorPreCommitOnChainInfo<Balance, BlockNumber> {
    pub info: SectorPreCommitInfo<BlockNumber>,
    /// Total collateral for this sector
    pub pre_commit_deposit: Balance,
    /// Block number this was pre-committed
    pub pre_commit_block_number: BlockNumber,
}

impl<Balance, BlockNumber> SectorPreCommitOnChainInfo<Balance, BlockNumber> {
    pub fn new(
        info: SectorPreCommitInfo<BlockNumber>,
        pre_commit_deposit: Balance,
        pre_commit_block_number: BlockNumber,
    ) -> Self {
        Self {
            info,
            pre_commit_deposit,
            pre_commit_block_number,
        }
    }
}

#[derive(Debug, Decode, Encode, TypeInfo)]
pub struct SectorOnChainInfo<BlockNumber> {
    pub sector_number: SectorNumber,
    /// The seal proof type implies the PoSt proofs
    pub seal_proof: RegisteredSealProof,
    /// The root hash of the sealed sector's merkle tree.
    /// This value is also known as 'commR', Commitment of replication. The terms commR and sealed_cid are interchangeable.
    /// Using sealed_cid as I think that is more descriptive.
    /// Some docs on commR here: <https://proto.school/verifying-storage-on-filecoin/03>
    pub sealed_cid: SectorId,
    /// Block number during which the sector proof was accepted
    pub activation: BlockNumber,
    /// Block number during which the sector expires
    pub expiration: BlockNumber,
    /// CommD
<<<<<<< HEAD
    pub unsealed_cid: BoundedVec<u8, ConstU32<CID_MAX_BYTE_SIZE>>,
}

/// Arguments passed into the `prove_commit_sector` extrinsic.
#[derive(Clone, Debug, Decode, Encode, PartialEq, TypeInfo)]
pub struct ProveCommitSector {
    pub sector_number: SectorNumber,
    pub proof: BoundedVec<u8, ConstU32<256>>, // Arbitrary length
=======
    pub unsealed_cid: SectorId,
>>>>>>> 02824662
}<|MERGE_RESOLUTION|>--- conflicted
+++ resolved
@@ -1,4 +1,5 @@
 use codec::{Decode, Encode};
+use frame_support::{pallet_prelude::*, BoundedVec};
 use primitives_proofs::{DealId, SectorId};
 use scale_info::TypeInfo;
 
@@ -72,8 +73,7 @@
     /// Block number during which the sector expires
     pub expiration: BlockNumber,
     /// CommD
-<<<<<<< HEAD
-    pub unsealed_cid: BoundedVec<u8, ConstU32<CID_MAX_BYTE_SIZE>>,
+    pub unsealed_cid: SectorId,
 }
 
 /// Arguments passed into the `prove_commit_sector` extrinsic.
@@ -81,7 +81,4 @@
 pub struct ProveCommitSector {
     pub sector_number: SectorNumber,
     pub proof: BoundedVec<u8, ConstU32<256>>, // Arbitrary length
-=======
-    pub unsealed_cid: SectorId,
->>>>>>> 02824662
 }