--- conflicted
+++ resolved
@@ -76,8 +76,7 @@
     /// Block number during which the sector expires
     pub expiration: BlockNumber,
     /// CommD
-<<<<<<< HEAD
-    pub unsealed_cid: BoundedVec<u8, ConstU32<CID_MAX_BYTE_SIZE>>,
+    pub unsealed_cid: SectorId,
 }
 
 impl<BlockNumber> SectorOnChainInfo<BlockNumber> {
@@ -101,7 +100,4 @@
 pub struct ProveCommitSector {
     pub sector_number: SectorNumber,
     pub proof: BoundedVec<u8, ConstU32<256>>, // Arbitrary length
-=======
-    pub unsealed_cid: SectorId,
->>>>>>> 8b9657c1
 }