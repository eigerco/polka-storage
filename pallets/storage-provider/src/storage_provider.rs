use codec::{Decode, Encode};
use frame_support::{
    pallet_prelude::{ConstU32, RuntimeDebug},
    sp_runtime::BoundedBTreeMap,
};
use primitives_proofs::{RegisteredPoStProof, SectorNumber, SectorSize};
use scale_info::TypeInfo;
use sp_arithmetic::{traits::BaseArithmetic, ArithmeticError};

use crate::sector::{SectorOnChainInfo, SectorPreCommitOnChainInfo, SECTORS_MAX};

/// This struct holds the state of a single storage provider.
#[derive(Debug, Decode, Encode, TypeInfo)]
pub struct StorageProviderState<PeerId, Balance, BlockNumber> {
    /// Contains static information about this storage provider
    pub info: StorageProviderInfo<PeerId>,
    /// Information for all proven and not-yet-garbage-collected sectors.
    pub sectors:
        BoundedBTreeMap<SectorNumber, SectorOnChainInfo<BlockNumber>, ConstU32<SECTORS_MAX>>, // Cannot use ConstU64 here because of BoundedBTreeMap trait bound `Get<u32>`
    /// Total funds locked as pre_commit_deposit
    pub pre_commit_deposits: Balance,
    /// Sectors that have been pre-committed but not yet proven.
    pub pre_committed_sectors: BoundedBTreeMap<
        SectorNumber,
        SectorPreCommitOnChainInfo<Balance, BlockNumber>,
        ConstU32<SECTORS_MAX>, // Cannot use ConstU64 here because of BoundedBTreeMap trait bound `Get<u32>`
    >,
    /// The first block in this storage provider's current proving period. This is the first block in which a PoSt for a
    /// partition at the storage provider's first deadline may arrive. Alternatively, it is after the last block at which
    /// a PoSt for the previous window is valid.
    /// Always greater than zero, this may be greater than the current block for genesis miners in the first
    /// WPoStProvingPeriod blocks of the chain; the blocks before the first proving period starts are exempt from Window
    /// PoSt requirements.
    /// Updated at the end of every period.
    pub proving_period_start: BlockNumber,
    /// Index of the deadline within the proving period beginning at ProvingPeriodStart that has not yet been
    /// finalized.
    /// Updated at the end of each deadline window.
    pub current_deadline: BlockNumber,
}

impl<PeerId, Balance, BlockNumber> StorageProviderState<PeerId, Balance, BlockNumber>
where
    PeerId: Clone + Decode + Encode + TypeInfo,
    BlockNumber: Decode + Encode + TypeInfo,
    Balance: BaseArithmetic,
{
    pub fn new(
        info: &StorageProviderInfo<PeerId>,
        period_start: BlockNumber,
        deadline_idx: BlockNumber,
    ) -> Self {
        Self {
            info: info.clone(),
            sectors: BoundedBTreeMap::new(),
            pre_commit_deposits: 0.into(),
            pre_committed_sectors: BoundedBTreeMap::new(),
            proving_period_start: period_start,
            current_deadline: deadline_idx,
        }
    }

    pub fn add_pre_commit_deposit(&mut self, amount: Balance) -> Result<(), ArithmeticError> {
        self.pre_commit_deposits = self
            .pre_commit_deposits
            .checked_add(&amount)
            .ok_or(ArithmeticError::Overflow)?;
        Ok(())
    }

    /// Inserts sectors into the pre commit state.
    /// Before calling this it should be ensured that the sector number is not being reused.
    // TODO(@aidan46, #107, 2024-06-21): Allow for batch inserts.
    pub fn put_pre_committed_sector(
        &mut self,
        precommit: SectorPreCommitOnChainInfo<Balance, BlockNumber>,
    ) -> Result<(), StorageProviderError> {
        let sector_number = precommit.info.sector_number;
        self.pre_committed_sectors
            .try_insert(sector_number, precommit)
            .map_err(|_| StorageProviderError::MaxPreCommittedSectorExceeded)?;

        Ok(())
    }

<<<<<<< HEAD
    pub fn get_precommitted_sector(
=======
    /// Get a pre committed sector from the given sector number.
    pub fn get_pre_committed_sector(
>>>>>>> b6a48544
        &self,
        sector_number: SectorNumber,
    ) -> Result<&SectorPreCommitOnChainInfo<Balance, BlockNumber>, StorageProviderError> {
        self.pre_committed_sectors
            .get(&sector_number)
            .ok_or(StorageProviderError::SectorNotFound)
    }
<<<<<<< HEAD
=======

    /// Removes a pre committed sector from the given sector number.
    pub fn remove_pre_committed_sector(
        &mut self,
        sector_num: SectorNumber,
    ) -> Result<(), StorageProviderError> {
        self.pre_committed_sectors
            .remove(&sector_num)
            .ok_or(StorageProviderError::SectorNotFound)?;
        Ok(())
    }

    /// Activates a given sector according to the sector number
    ///
    /// Before this call the sector number should be checked for collisions.
    pub fn activate_sector(
        &mut self,
        sector_num: SectorNumber,
        info: SectorOnChainInfo<BlockNumber>,
    ) -> Result<(), StorageProviderError> {
        self.sectors
            .try_insert(sector_num, info)
            .map_err(|_| StorageProviderError::SectorNumberInUse)?;
        Ok(())
    }
>>>>>>> b6a48544
}

#[derive(RuntimeDebug)]
pub enum StorageProviderError {
    /// Happens when an SP tries to pre-commit more sectors than SECTOR_MAX.
    MaxPreCommittedSectorExceeded,
<<<<<<< HEAD
    SectorNotFound,
=======
    /// Happens when trying to access a sector that does not exist.
    SectorNotFound,
    /// Happens when a sector number is already in use.
    SectorNumberInUse,
>>>>>>> b6a48544
}

/// Static information about the storage provider.
#[derive(Debug, Clone, Copy, Decode, Encode, TypeInfo, PartialEq)]
pub struct StorageProviderInfo<PeerId> {
    /// Libp2p identity that should be used when connecting to this Storage Provider
    pub peer_id: PeerId,
    /// The proof type used by this Storage provider for sealing sectors.
    /// Rationale: Different StorageProviders may use different proof types for sealing sectors. By storing
    /// the `window_post_proof_type`, we can ensure that the correct proof mechanisms are applied and verified
    /// according to the provider's chosen method. This enhances compatibility and integrity in the proof-of-storage
    /// processes.
    pub window_post_proof_type: RegisteredPoStProof,
    /// Amount of space in each sector committed to the network by this Storage Provider
    ///
    /// Rationale: The `sector_size` indicates the amount of data each sector can hold. This information is crucial
    /// for calculating storage capacity, economic incentives, and the validation process. It ensures that the storage
    /// commitments made by the provider are transparent and verifiable.
    pub sector_size: SectorSize,
    /// The number of sectors in each Window PoSt partition (proof).
    /// This is computed from the proof type and represented here redundantly.
    ///
    /// Rationale: The `window_post_partition_sectors` field specifies the number of sectors included in each
    /// Window PoSt proof partition. This redundancy ensures that partition calculations are consistent and
    /// simplifies the process of generating and verifying proofs. By storing this value, we enhance the efficiency
    /// of proof operations and reduce computational overhead during runtime.
    pub window_post_partition_sectors: u64,
}

impl<PeerId> StorageProviderInfo<PeerId> {
    /// Create a new instance of StorageProviderInfo
    pub fn new(peer_id: PeerId, window_post_proof_type: RegisteredPoStProof) -> Self {
        let sector_size = window_post_proof_type.sector_size();
        let window_post_partition_sectors = window_post_proof_type.window_post_partitions_sector();
        Self {
            peer_id,
            window_post_proof_type,
            sector_size,
            window_post_partition_sectors,
        }
    }
}<|MERGE_RESOLUTION|>--- conflicted
+++ resolved
@@ -83,12 +83,8 @@
         Ok(())
     }
 
-<<<<<<< HEAD
-    pub fn get_precommitted_sector(
-=======
     /// Get a pre committed sector from the given sector number.
     pub fn get_pre_committed_sector(
->>>>>>> b6a48544
         &self,
         sector_number: SectorNumber,
     ) -> Result<&SectorPreCommitOnChainInfo<Balance, BlockNumber>, StorageProviderError> {
@@ -96,8 +92,6 @@
             .get(&sector_number)
             .ok_or(StorageProviderError::SectorNotFound)
     }
-<<<<<<< HEAD
-=======
 
     /// Removes a pre committed sector from the given sector number.
     pub fn remove_pre_committed_sector(
@@ -123,21 +117,16 @@
             .map_err(|_| StorageProviderError::SectorNumberInUse)?;
         Ok(())
     }
->>>>>>> b6a48544
 }
 
 #[derive(RuntimeDebug)]
 pub enum StorageProviderError {
     /// Happens when an SP tries to pre-commit more sectors than SECTOR_MAX.
     MaxPreCommittedSectorExceeded,
-<<<<<<< HEAD
-    SectorNotFound,
-=======
     /// Happens when trying to access a sector that does not exist.
     SectorNotFound,
     /// Happens when a sector number is already in use.
     SectorNumberInUse,
->>>>>>> b6a48544
 }
 
 /// Static information about the storage provider.
