extern crate alloc;

use alloc::vec::Vec;

use codec::{Decode, Encode};
use frame_support::{
    pallet_prelude::{ConstU32, RuntimeDebug},
    sp_runtime::{BoundedBTreeMap, BoundedVec},
    PalletError,
};
use primitives_proofs::{RegisteredPoStProof, SectorNumber, SectorSize};
use scale_info::TypeInfo;
use sp_arithmetic::{traits::BaseArithmetic, ArithmeticError};

use crate::{
    deadline::{
        assign_deadlines, deadline_is_mutable, Deadline, DeadlineError, DeadlineInfo, Deadlines,
    },
    sector::{SectorOnChainInfo, SectorPreCommitOnChainInfo, MAX_SECTORS},
};

const LOG_TARGET: &'static str = "runtime::storage_provider::storage_provider";

/// This struct holds the state of a single storage provider.
#[derive(RuntimeDebug, Decode, Encode, TypeInfo)]
pub struct StorageProviderState<PeerId, Balance, BlockNumber>
where
    BlockNumber: sp_runtime::traits::BlockNumber,
{
    /// Contains static information about this storage provider
    pub info: StorageProviderInfo<PeerId>,

    /// Information for all proven and not-yet-garbage-collected sectors.
    pub sectors:
        BoundedBTreeMap<SectorNumber, SectorOnChainInfo<BlockNumber>, ConstU32<MAX_SECTORS>>, // Cannot use ConstU64 here because of BoundedBTreeMap trait bound `Get<u32>`,

    /// Total funds locked as pre_commit_deposit
    pub pre_commit_deposits: Balance,

    /// Sectors that have been pre-committed but not yet proven.
    pub pre_committed_sectors: BoundedBTreeMap<
        SectorNumber,
        SectorPreCommitOnChainInfo<Balance, BlockNumber>,
        ConstU32<MAX_SECTORS>, // Cannot use ConstU64 here because of BoundedBTreeMap trait bound `Get<u32>`
    >,

    /// The first block in this storage provider's current proving period. This is the first block in which a PoSt for a
    /// partition at the storage provider's first deadline may arrive. Alternatively, it is after the last block at which
    /// a PoSt for the previous window is valid.
    /// Always greater than zero, this may be greater than the current block for genesis miners in the first
    /// WPoStProvingPeriod blocks of the chain; the blocks before the first proving period starts are exempt from Window
    /// PoSt requirements.
    /// Updated at the end of every period.
    pub proving_period_start: BlockNumber,

    /// Index of the deadline within the proving period beginning at ProvingPeriodStart that has not yet been
    /// finalized.
    /// Updated at the end of each deadline window.
    pub current_deadline: BlockNumber,

    /// Deadlines indexed by their proving periods — e.g. for proving period 7, find it in
    /// `deadlines[7]` — proving periods are present in the interval `[0, 47]`.
    ///
    /// Bounded to 48 elements since that's the set amount of deadlines per proving period.
    ///
    /// In the original implementation, the information is kept in a separated structure, possibly
    /// to make fetching the state more efficient as this is kept in the storage providers
    /// blockstore. However, we're keeping all the state on-chain
    ///
    /// References:
    /// * <https://github.com/filecoin-project/builtin-actors/blob/17ede2b256bc819dc309edf38e031e246a516486/actors/miner/src/state.rs#L105-L108>
    /// * <https://spec.filecoin.io/#section-algorithms.pos.post.constants--terminology>
    /// * <https://spec.filecoin.io/#section-algorithms.pos.post.design>
    pub deadlines: Deadlines<BlockNumber>,
}

impl<PeerId, Balance, BlockNumber> StorageProviderState<PeerId, Balance, BlockNumber>
where
    PeerId: Clone + Decode + Encode + TypeInfo,
    BlockNumber: sp_runtime::traits::BlockNumber,
    Balance: BaseArithmetic,
{
    pub fn new(
        info: &StorageProviderInfo<PeerId>,
        period_start: BlockNumber,
        deadline_idx: BlockNumber,
        w_post_period_deadlines: u64,
    ) -> Self {
        Self {
            info: info.clone(),
            sectors: BoundedBTreeMap::new(),
            pre_commit_deposits: 0.into(),
            pre_committed_sectors: BoundedBTreeMap::new(),
            proving_period_start: period_start,
            current_deadline: deadline_idx,
            deadlines: Deadlines::new(w_post_period_deadlines),
        }
    }

    pub fn add_pre_commit_deposit(&mut self, amount: Balance) -> Result<(), ArithmeticError> {
        self.pre_commit_deposits = self
            .pre_commit_deposits
            .checked_add(&amount)
            .ok_or(ArithmeticError::Overflow)?;
        Ok(())
    }

    /// Inserts sectors into the pre commit state.
    /// Before calling this it should be ensured that the sector number is not being reused.
    // TODO(@aidan46, #107, 2024-06-21): Allow for batch inserts.
    pub fn put_pre_committed_sector(
        &mut self,
        precommit: SectorPreCommitOnChainInfo<Balance, BlockNumber>,
    ) -> Result<(), StorageProviderError> {
        let sector_number = precommit.info.sector_number;
        self.pre_committed_sectors
            .try_insert(sector_number, precommit)
            .map_err(|_| StorageProviderError::MaxPreCommittedSectorExceeded)?;

        Ok(())
    }

    /// Get a pre committed sector from the given sector number.
    pub fn get_pre_committed_sector(
        &self,
        sector_number: SectorNumber,
    ) -> Result<&SectorPreCommitOnChainInfo<Balance, BlockNumber>, StorageProviderError> {
        self.pre_committed_sectors
            .get(&sector_number)
            .ok_or(StorageProviderError::SectorNotFound)
    }

    /// Removes a pre committed sector from the given sector number.
    pub fn remove_pre_committed_sector(
        &mut self,
        sector_num: SectorNumber,
    ) -> Result<(), StorageProviderError> {
        self.pre_committed_sectors
            .remove(&sector_num)
            .ok_or(StorageProviderError::SectorNotFound)?;
        Ok(())
    }

    /// Activates a given sector according to the sector number
    ///
    /// Before this call the sector number should be checked for collisions.
    pub fn activate_sector(
        &mut self,
        sector_num: SectorNumber,
        info: SectorOnChainInfo<BlockNumber>,
    ) -> Result<(), StorageProviderError> {
        self.sectors
            .try_insert(sector_num, info)
            .map_err(|_| StorageProviderError::SectorNumberInUse)?;
        Ok(())
    }

    /// Assign new sector to a deadline.
    pub fn assign_sectors_to_deadlines(
        &mut self,
        current_block: BlockNumber,
        mut sectors: BoundedVec<SectorOnChainInfo<BlockNumber>, ConstU32<MAX_SECTORS>>,
        partition_size: u64,
        max_partitions_per_deadline: u64,
<<<<<<< HEAD
        fault_cutoff_declaration: BlockNumber,
        w_post_challenge_window: BlockNumber,
=======
>>>>>>> 52a97205
        w_post_period_deadlines: u64,
        w_post_proving_period: BlockNumber,
        w_post_challenge_window: BlockNumber,
        w_post_challenge_lookback: BlockNumber,
    ) -> Result<(), StorageProviderError> {
        let deadlines = &self.deadlines;
        sectors.sort_by_key(|info| info.sector_number);
        let mut deadline_vec: Vec<Option<Deadline<BlockNumber>>> =
            (0..w_post_period_deadlines).map(|_| None).collect();
        log::debug!(target: LOG_TARGET,
            "assign_sectors_to_deadlines: deadline len = {}",
            deadlines.len()
        );
        let proving_period_start = self.current_proving_period_start(
            current_block,
<<<<<<< HEAD
            fault_cutoff_declaration,
            w_post_challenge_window,
=======
>>>>>>> 52a97205
            w_post_period_deadlines,
            w_post_proving_period,
            w_post_challenge_window,
            w_post_challenge_lookback,
        )?;
        deadlines.clone().due.iter().enumerate().try_for_each(
            |(deadline_idx, deadline)| -> Result<(), DeadlineError> {
                // Skip deadlines that aren't currently mutable.
                if deadline_is_mutable(
                    proving_period_start,
                    deadline_idx as u64,
                    current_block,
<<<<<<< HEAD
                    fault_cutoff_declaration,
                    w_post_challenge_window,
=======
>>>>>>> 52a97205
                    w_post_period_deadlines,
                    w_post_proving_period,
                    w_post_challenge_window,
                    w_post_challenge_lookback,
                )? {
                    deadline_vec[deadline_idx as usize] = Some(deadline.clone());
                }
                Ok(())
            },
        )?;
        let deadline_to_sectors = assign_deadlines(
            max_partitions_per_deadline,
            partition_size,
            &deadline_vec,
            &sectors,
            w_post_period_deadlines,
        )?;
        let deadlines = self.get_deadlines_mut();
        for (deadline_idx, deadline_sectors) in deadline_to_sectors.enumerate() {
            if deadline_sectors.is_empty() {
                continue;
            }

            let deadline =
                deadline_vec[deadline_idx]
                    .as_mut()
                    .ok_or(StorageProviderError::DeadlineError(
                        DeadlineError::CouldNotAssignSectorsToDeadlines,
                    ))?;

            deadline.add_sectors(partition_size, &deadline_sectors)?;

            deadlines.update_deadline(deadline_idx, deadline.clone());
        }
        Ok(())
    }

    // Returns current proving period start for the current block according to the current block and constant state offset
    pub fn current_proving_period_start(
        &self,
        current_block: BlockNumber,
<<<<<<< HEAD
        fault_cutoff_declaration: BlockNumber,
        w_post_challenge_window: BlockNumber,
=======
>>>>>>> 52a97205
        w_post_period_deadlines: u64,
        w_post_proving_period: BlockNumber,
        w_post_challenge_window: BlockNumber,
        w_post_challenge_lookback: BlockNumber,
    ) -> Result<BlockNumber, DeadlineError> {
        let dl_info = self.deadline_info(
            current_block,
<<<<<<< HEAD
            fault_cutoff_declaration,
            w_post_challenge_window,
=======
>>>>>>> 52a97205
            w_post_period_deadlines,
            w_post_proving_period,
            w_post_challenge_window,
            w_post_challenge_lookback,
        )?;
        Ok(dl_info.period_start)
    }

    /// Simple getter for mutable deadlines.
    pub fn get_deadlines_mut(&mut self) -> &mut Deadlines<BlockNumber> {
        &mut self.deadlines
    }

    /// Returns deadline calculations for the current (according to state) proving period.
    pub fn deadline_info(
        &self,
        current_block: BlockNumber,
<<<<<<< HEAD
        fault_cutoff_declaration: BlockNumber,
        w_post_challenge_window: BlockNumber,
=======
>>>>>>> 52a97205
        w_post_period_deadlines: u64,
        w_post_proving_period: BlockNumber,
        w_post_challenge_window: BlockNumber,
        w_post_challenge_lookback: BlockNumber,
    ) -> Result<DeadlineInfo<BlockNumber>, DeadlineError> {
        let current_deadline_index =
            (current_block / self.proving_period_start) / w_post_challenge_window;
        // convert to u64
        let current_deadline_index: u64 = current_deadline_index
            .try_into()
            .map_err(|_| DeadlineError::CouldNotConstructDeadlineInfo)?;
        DeadlineInfo::new(
            current_block,
            self.proving_period_start,
            current_deadline_index,
            fault_cutoff_declaration,
            w_post_period_deadlines,
            w_post_proving_period,
            w_post_challenge_window,
            w_post_challenge_lookback,
        )
    }
}

/// Errors that can occur while interacting with the storage provider state.
#[derive(Decode, Encode, PalletError, TypeInfo, RuntimeDebug)]
pub enum StorageProviderError {
    /// Happens when an SP tries to pre-commit more sectors than SECTOR_MAX.
    MaxPreCommittedSectorExceeded,
    /// Happens when trying to access a sector that does not exist.
    SectorNotFound,
    /// Happens when a sector number is already in use.
    SectorNumberInUse,
    /// Wrapper around [`DeadlineError`]
    DeadlineError(crate::deadline::DeadlineError),
}

impl From<DeadlineError> for StorageProviderError {
    fn from(dl_err: DeadlineError) -> Self {
        Self::DeadlineError(dl_err)
    }
}

/// Static information about the storage provider.
#[derive(RuntimeDebug, Clone, Copy, Decode, Encode, TypeInfo, PartialEq)]
pub struct StorageProviderInfo<PeerId> {
    /// Libp2p identity that should be used when connecting to this Storage Provider
    pub peer_id: PeerId,
    /// The proof type used by this Storage provider for sealing sectors.
    /// Rationale: Different StorageProviders may use different proof types for sealing sectors. By storing
    /// the `window_post_proof_type`, we can ensure that the correct proof mechanisms are applied and verified
    /// according to the provider's chosen method. This enhances compatibility and integrity in the proof-of-storage
    /// processes.
    pub window_post_proof_type: RegisteredPoStProof,
    /// Amount of space in each sector committed to the network by this Storage Provider
    ///
    /// Rationale: The `sector_size` indicates the amount of data each sector can hold. This information is crucial
    /// for calculating storage capacity, economic incentives, and the validation process. It ensures that the storage
    /// commitments made by the provider are transparent and verifiable.
    pub sector_size: SectorSize,
    /// The number of sectors in each Window PoSt partition (proof).
    /// This is computed from the proof type and represented here redundantly.
    ///
    /// Rationale: The `window_post_partition_sectors` field specifies the number of sectors included in each
    /// Window PoSt proof partition. This redundancy ensures that partition calculations are consistent and
    /// simplifies the process of generating and verifying proofs. By storing this value, we enhance the efficiency
    /// of proof operations and reduce computational overhead during runtime.
    pub window_post_partition_sectors: u64,
}

impl<PeerId> StorageProviderInfo<PeerId> {
    /// Create a new instance of StorageProviderInfo
    pub fn new(peer_id: PeerId, window_post_proof_type: RegisteredPoStProof) -> Self {
        let sector_size = window_post_proof_type.sector_size();
        let window_post_partition_sectors = window_post_proof_type.window_post_partitions_sector();
        Self {
            peer_id,
            window_post_proof_type,
            sector_size,
            window_post_partition_sectors,
        }
    }
}<|MERGE_RESOLUTION|>--- conflicted
+++ resolved
@@ -162,11 +162,7 @@
         mut sectors: BoundedVec<SectorOnChainInfo<BlockNumber>, ConstU32<MAX_SECTORS>>,
         partition_size: u64,
         max_partitions_per_deadline: u64,
-<<<<<<< HEAD
         fault_cutoff_declaration: BlockNumber,
-        w_post_challenge_window: BlockNumber,
-=======
->>>>>>> 52a97205
         w_post_period_deadlines: u64,
         w_post_proving_period: BlockNumber,
         w_post_challenge_window: BlockNumber,
@@ -182,11 +178,7 @@
         );
         let proving_period_start = self.current_proving_period_start(
             current_block,
-<<<<<<< HEAD
             fault_cutoff_declaration,
-            w_post_challenge_window,
-=======
->>>>>>> 52a97205
             w_post_period_deadlines,
             w_post_proving_period,
             w_post_challenge_window,
@@ -199,11 +191,7 @@
                     proving_period_start,
                     deadline_idx as u64,
                     current_block,
-<<<<<<< HEAD
                     fault_cutoff_declaration,
-                    w_post_challenge_window,
-=======
->>>>>>> 52a97205
                     w_post_period_deadlines,
                     w_post_proving_period,
                     w_post_challenge_window,
@@ -245,11 +233,7 @@
     pub fn current_proving_period_start(
         &self,
         current_block: BlockNumber,
-<<<<<<< HEAD
         fault_cutoff_declaration: BlockNumber,
-        w_post_challenge_window: BlockNumber,
-=======
->>>>>>> 52a97205
         w_post_period_deadlines: u64,
         w_post_proving_period: BlockNumber,
         w_post_challenge_window: BlockNumber,
@@ -257,11 +241,7 @@
     ) -> Result<BlockNumber, DeadlineError> {
         let dl_info = self.deadline_info(
             current_block,
-<<<<<<< HEAD
             fault_cutoff_declaration,
-            w_post_challenge_window,
-=======
->>>>>>> 52a97205
             w_post_period_deadlines,
             w_post_proving_period,
             w_post_challenge_window,
@@ -279,11 +259,7 @@
     pub fn deadline_info(
         &self,
         current_block: BlockNumber,
-<<<<<<< HEAD
         fault_cutoff_declaration: BlockNumber,
-        w_post_challenge_window: BlockNumber,
-=======
->>>>>>> 52a97205
         w_post_period_deadlines: u64,
         w_post_proving_period: BlockNumber,
         w_post_challenge_window: BlockNumber,
