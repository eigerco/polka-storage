extern crate alloc;

use alloc::vec::Vec;

use codec::{Decode, Encode};
use frame_support::{pallet_prelude::*, sp_runtime::BoundedBTreeMap, PalletError};
use primitives_proofs::SectorNumber;
use scale_info::{prelude::cmp, TypeInfo};

use crate::{
    partition::{Partition, PartitionError, PartitionNumber, MAX_PARTITIONS_PER_DEADLINE},
    sector::{SectorOnChainInfo, MAX_SECTORS},
    sector_map::PartitionMap,
};

mod assignment;

pub use assignment::assign_deadlines;

const LOG_TARGET: &'static str = "runtime::storage_provider::deadline";

/// Deadline holds the state for all sectors due at a specific deadline.
///
/// A deadline exists along side 47 other deadlines (1 for every 30 minutes in a day).
/// Only one deadline may be active for a given proving window.
#[derive(Clone, RuntimeDebug, Default, Decode, Encode, PartialEq, TypeInfo)]
pub struct Deadline<BlockNumber: sp_runtime::traits::BlockNumber> {
    /// Partitions in this deadline. Indexed by partition number.
    pub partitions: BoundedBTreeMap<
        PartitionNumber,
        Partition<BlockNumber>,
        ConstU32<MAX_PARTITIONS_PER_DEADLINE>,
    >,

    /// Maps blocks to partitions that _may_ have sectors about to expire — i.e. just before or in that block.
    /// The expiration happens either on-time or early because faults.
    ///
    /// Filecoin has another expiration mapping in the Partition struct which maps the a block to sectors that are on-time or expired (due to being faulty).
    /// We can extract this information from other sources.
    /// The faulty sectors are stored in the Partition and the sectors that are on-time are sectors - (faults + terminated + unproven + recoveries).
    ///
    /// Getting the information about a partition that has sectors that are about to expire you need to get the current deadline from the storage provider state.
    /// `let current_deadline_block = storage_provider_state.current_deadline;`
    /// With the current deadline we can then get the partition number that is associated with that deadline block.
    /// `let partition_number = deadline.expirations_blocks.get(current_deadline_block);`
    ///
    /// Then we can get the partition information from the deadline.
    /// `let partition_to_expire = deadline.partitions.get(partition_number);`
    ///
    /// With this information we can get the sectors information from the storage provider state.
    /// `let sectors_info = partition_to_expire.`
    /// Then we can get the sector information.
    /// `let sectors_info: Vec<SectorOnChainInfo<BlockNumber> = partition_to_expire.sectors.iter().map(|sector_number| {
    ///     storage_provider_state.sectors.get(sector_number)
    /// }).collect()`
    ///
    /// # Important
    /// Partitions MUST NOT be removed from this queue (until the
    /// associated block has passed) even if they no longer have sectors
    /// expiring at that block. Sectors expiring at their given block may later be
    /// recovered, and this queue will not be updated at that time.
    pub expirations_blocks:
        BoundedBTreeMap<BlockNumber, PartitionNumber, ConstU32<MAX_PARTITIONS_PER_DEADLINE>>,

    /// Partitions that have been proved by window PoSts so far during the
    /// current challenge window.
    pub partitions_posted: BoundedBTreeSet<PartitionNumber, ConstU32<MAX_PARTITIONS_PER_DEADLINE>>,

    /// Partition numbers with sectors that terminated early.
    pub early_terminations: BoundedBTreeSet<PartitionNumber, ConstU32<MAX_PARTITIONS_PER_DEADLINE>>,

    /// The number of non-terminated sectors in this deadline (incl faulty).
    pub live_sectors: u64,

    /// The total number of sectors in this deadline (incl dead).
    pub total_sectors: u64,
}

impl<BlockNumber> Deadline<BlockNumber>
where
    BlockNumber: sp_runtime::traits::BlockNumber + Copy,
{
    /// Construct a new [`Deadline`] instance.
    pub fn new() -> Self {
        let mut partitions = BoundedBTreeMap::new();
        // create 1 initial partition because deadlines are tied to partition so at least 1 partition should be initialized.
        let _ = partitions.try_insert(0, Partition::new());
        Self {
            partitions,
            expirations_blocks: BoundedBTreeMap::new(),
            partitions_posted: BoundedBTreeSet::new(),
            early_terminations: BoundedBTreeSet::new(),
            live_sectors: 0,
            total_sectors: 0,
        }
    }

    /// Sets a given partition as proven.
    ///
    /// If the partition has already been proven, an error is returned.
    pub fn record_proven(&mut self, partition_num: PartitionNumber) -> Result<(), DeadlineError> {
        log::debug!(target: LOG_TARGET, "record_proven: partition number = {partition_num:?}");

        // Ensure the partition exists.
        ensure!(self.partitions.contains_key(&partition_num), {
            log::error!(target: LOG_TARGET, "record_proven: partition {partition_num:?} not found");
            DeadlineError::PartitionNotFound
        });

        // Ensure the partition hasn't already been proven.
        ensure!(!self.partitions_posted.contains(&partition_num), {
            log::error!(target: LOG_TARGET, "record_proven: partition {partition_num:?} already proven");
            DeadlineError::PartitionAlreadyProven
        });

        // Record the partition as proven.
        self.partitions_posted
            .try_insert(partition_num)
            .map_err(|_| DeadlineError::ProofUpdateFailed)?;

        Ok(())
    }

    /// Adds sectors to the current deadline.
    ///
    /// Added sectors will be stored in the deadline's last stored partition.
    ///
    /// # Important
    /// * It's the caller's responsibility to make sure that this deadline isn't currently being proven — i.e. open.
    /// * The sectors are assumed to be non-faulty.
    pub fn add_sectors(
        &mut self,
        partition_size: u64,
        sectors: &[SectorOnChainInfo<BlockNumber>],
    ) -> Result<(), DeadlineError> {
        if sectors.is_empty() {
            return Ok(());
        }

        // First update partitions, consuming the sectors
        let mut partition_deadline_updates =
            Vec::<(BlockNumber, PartitionNumber)>::with_capacity(sectors.len());
        // PRE-COND: there can never be more live sectors than u64, so it never overflows
        self.live_sectors += sectors.len() as u64;
        self.total_sectors += sectors.len() as u64;

        // Take ownership of underlying map and convert it into inner BTree to be able to use `.entry` API.
        let mut partitions = core::mem::take(&mut self.partitions).into_inner();
        let initial_partitions = partitions.len();

        // We are starting at the last partition. That is because we know that
        // all partitions before last are already full.
        let mut partition_idx = partitions.len().saturating_sub(1);
        loop {
            // Get partition to which we want to add sectors. If the partition
            // does not exist, create a new one. The new partition is created
            // when it's our first time adding sectors to it.
            let partition = partitions
                .entry(partition_idx as u32)
                .or_insert(Partition::new());

            // Get the current partition's sector count.
            // If the current partition is full, move to the next one.
            let sector_count = partition.sectors.len() as u64;
            if sector_count >= partition_size {
                // Create a new partition.
                partition_idx += 1;
                continue;
            }

            // Calculate how many sectors we can add to current partition.
            let size = cmp::min(partition_size - sector_count, sectors.len() as u64) as usize;

            // Split the sectors into two parts: one to add to the current
            // partition and the rest which will be added to the next one.
            let (partition_new_sectors, sectors) = sectors.split_at(size);

            // Extract the sector numbers from the new sectors.
            let new_partition_sectors: Vec<SectorNumber> = partition_new_sectors
                .into_iter()
                .map(|sector| sector.sector_number)
                .collect();

            // Add new sector numbers to the current partition.
            partition
                .add_sectors(&new_partition_sectors)
                .map_err(|_| DeadlineError::CouldNotAddSectors)?;

            // Record deadline -> partition mapping so we can later update the deadlines.
            partition_deadline_updates.extend(
                partition_new_sectors
                    .iter()
                    .map(|s| (s.expiration, partition_idx as PartitionNumber)),
            );

            // No more sectors to add
            if sectors.is_empty() {
                break;
            }
        }

        let partitions = BoundedBTreeMap::try_from(partitions).map_err(|_| {
            log::error!(target: LOG_TARGET, "add_sectors: could not convert partitions to BoundedBTreeMap, too many of them ({} -> {}).",
                initial_partitions,
                partition_idx);
            DeadlineError::CouldNotAddSectors
        })?;
        // Ignore the default value placed by `take`
        let _ = core::mem::replace(&mut self.partitions, partitions);

        // Next, update the expiration queue.
        for (block, partition_index) in partition_deadline_updates {
            self.expirations_blocks.try_insert(block, partition_index).map_err(|_| {
                log::error!(target: LOG_TARGET, "add_sectors: Cannot update expiration queue at index {partition_idx}");
                DeadlineError::CouldNotAddSectors
            })?;
        }

        Ok(())
    }

    /// Records the partitions passed in as faulty.
    /// Filecoin ref: <https://github.com/filecoin-project/builtin-actors/blob/82d02e58f9ef456aeaf2a6c737562ac97b22b244/actors/miner/src/deadline_state.rs#L759>
    pub fn record_faults(
        &mut self,
        sectors: &BoundedBTreeMap<
            SectorNumber,
            SectorOnChainInfo<BlockNumber>,
            ConstU32<MAX_SECTORS>,
        >,
        partition_sectors: &mut PartitionMap,
        fault_expiration_block: BlockNumber,
    ) -> Result<(), DeadlineError> {
        for (partition_number, partition) in self.partitions.iter_mut() {
            // Verify that the sector we are try to mark as faulty is in the
            // partition
            if !partition_sectors.0.contains_key(&partition_number) {
<<<<<<< HEAD
                return Err(DeadlineError::PartitionError(
                    PartitionError::FailedToAddFaults,
                ));
=======
                return Err(DeadlineError::PartitionNotFound);
>>>>>>> be02c672
            }

            partition.record_faults(
                sectors,
                partition_sectors
                .0
                .get(partition_number)
                .expect("Infallible because of the above check"),
            ).map_err(|e| {
                log::error!(target: LOG_TARGET, "record_faults: Error while recording faults in a partition: {e:?}");
                DeadlineError::PartitionError(e)
            })?;
            // Update expiration block
            if let Some((&block, _)) = self
                .expirations_blocks
                .iter()
                .find(|(_, partition_num)| partition_num == &partition_number)
            {
                self.expirations_blocks.remove(&block);
                self.expirations_blocks.try_insert(fault_expiration_block, *partition_number).map_err(|_| {
                        log::error!(target: LOG_TARGET, "record_faults: Could not insert new expiration");
                        DeadlineError::FailedToUpdateFaultExpiration
                    })?;
            } else {
                log::debug!(target: LOG_TARGET, "record_faults: Inserting partition number {partition_number}");
                self.expirations_blocks.try_insert(fault_expiration_block, *partition_number).map_err(|_| {
                    log::error!(target: LOG_TARGET, "record_faults: Could not insert new expiration");
                    DeadlineError::FailedToUpdateFaultExpiration
                })?;
            }
        }

        Ok(())
    }

    /// Sets sectors as recovering.
    /// Filecoin ref: <https://github.com/filecoin-project/builtin-actors/blob/0f205c378983ac6a08469b9f400cbb908eef64e2/actors/miner/src/deadline_state.rs#L818>
    pub fn declare_faults_recovered(
        &mut self,
        partition_sectors: &PartitionMap,
    ) -> Result<(), DeadlineError> {
        for (partition_number, partition) in self.partitions.iter_mut() {
            let Some(sectors) = partition_sectors.0.get(partition_number) else {
                log::error!(target: LOG_TARGET, "declare_faults_recovered: Could not find partition {partition_number}");
                return Err(DeadlineError::PartitionNotFound);
            };

            partition.declare_faults_recovered(sectors);
        }

        Ok(())
    }
}

#[derive(Clone, RuntimeDebug, Decode, Encode, PartialEq, TypeInfo)]
pub struct Deadlines<BlockNumber: sp_runtime::traits::BlockNumber> {
    /// Deadlines indexed by their proving periods — e.g. for proving period 7, find it in
    /// `deadlines[7]` — proving periods are present in the interval `[0, 47]`.
    ///
    /// Bounded to 48 elements since that's the set amount of deadlines per proving period.
    ///
    /// In the original implementation, the information is kept in a separated structure, possibly
    /// to make fetching the state more efficient as this is kept in the storage providers
    /// blockstore. However, we're keeping all the state on-chain
    ///
    /// References:
    /// * <https://github.com/filecoin-project/builtin-actors/blob/17ede2b256bc819dc309edf38e031e246a516486/actors/miner/src/state.rs#L105-L108>
    /// * <https://spec.filecoin.io/#section-algorithms.pos.post.constants--terminology>
    /// * <https://spec.filecoin.io/#section-algorithms.pos.post.design>
    pub due: BoundedVec<Deadline<BlockNumber>, ConstU32<48>>,
}

impl<BlockNumber> Deadlines<BlockNumber>
where
    BlockNumber: sp_runtime::traits::BlockNumber,
{
    /// Construct a new [`Deadlines`].
    ///
    /// Pre-initializes all the `w_post_period_deadlines` as empty deadlines.
    pub fn new(w_post_period_deadlines: u64) -> Self {
        let mut due = BoundedVec::new();
        for _ in 0..w_post_period_deadlines {
            let _ = due.try_push(Deadline::new());
        }
        Self { due }
    }

    /// Get the amount of deadlines that are due.
    pub fn len(&self) -> usize {
        self.due.len()
    }

    /// Loads a mutable deadline from the given index.
    /// Fails if the index does not exist or is out of range.
    pub fn load_deadline_mut(
        &mut self,
        idx: usize,
    ) -> Result<&mut Deadline<BlockNumber>, DeadlineError> {
        log::debug!(target: LOG_TARGET, "load_deadline_mut: getting deadline at index {idx}");
        // Ensure the provided index is within range.
        ensure!(self.len() > idx, DeadlineError::DeadlineIndexOutOfRange);
        if let Some(deadline) = self.due.get_mut(idx) {
            Ok(deadline)
        } else {
            log::error!(target: LOG_TARGET, "load_deadline_mut: Failed to get deadline at index {idx}");
            Err(DeadlineError::DeadlineNotFound)
        }
    }

    /// Records a deadline as proven.
    ///
    /// Returns an error if the deadline has already been proven.
    pub fn record_proven(
        &mut self,
        deadline_idx: usize,
        partition_num: PartitionNumber,
    ) -> Result<(), DeadlineError> {
        log::debug!(target: LOG_TARGET, "record_proven: partition number: {partition_num:?}");
        let deadline = self.load_deadline_mut(deadline_idx)?;
        deadline.record_proven(partition_num)?;
        Ok(())
    }
}

/// Holds information about deadlines like when they open and close and what deadline index they relate to.
///
/// Filecoin reference about PoSt deadline design:
/// <https://spec.filecoin.io/#section-algorithms.pos.post.design>
#[derive(Clone, RuntimeDebug, Decode, Encode, PartialEq, TypeInfo)]
pub struct DeadlineInfo<BlockNumber> {
    /// The block number at which this info was calculated.
    pub block_number: BlockNumber,

    /// The block number at which the proving period for this deadline starts.
    /// period_start < open_at to give time to SPs to create the proof before
    /// open.
    pub period_start: BlockNumber,

    /// The deadline index within its proving window.
    pub idx: u64,

    /// The first block number from which a proof can be submitted.
    /// open_at > period_start
    pub open_at: BlockNumber,

    /// The first block number from which a proof can *no longer* be submitted.
    pub close_at: BlockNumber,

    /// First block at which a fault declaration is rejected (< Open).
    pub fault_cutoff: BlockNumber,

    /// The block number at which the randomness for the deadline proving is
    /// available.
    pub challenge: BlockNumber,

    /// The number of non-overlapping PoSt deadlines in each proving period.
    pub w_post_period_deadlines: u64,

    /// The period over which all an SP's active sectors will be challenged.
    pub w_post_proving_period: BlockNumber,

    /// The duration of a deadline's challenge window. This is a window in which
    /// the storage provider can submit a PoSt for the deadline.
    pub w_post_challenge_window: BlockNumber,

    /// The duration of the lookback window for challenge responses. The period
    /// before a deadline when the randomness is available.
    pub w_post_challenge_lookback: BlockNumber,
}

impl<BlockNumber> DeadlineInfo<BlockNumber>
where
    BlockNumber: sp_runtime::traits::BlockNumber,
{
    /// Constructs a new `DeadlineInfo`.
    ///
    /// Reference: <https://github.com/filecoin-project/builtin-actors/blob/8d957d2901c0f2044417c268f0511324f591cb92/actors/miner/src/deadline_info.rs#L43>
    pub fn new(
        block_number: BlockNumber,
        period_start: BlockNumber,
        idx: u64,
        fault_declaration_cutoff: BlockNumber,
        w_post_period_deadlines: u64,
        w_post_proving_period: BlockNumber,
        w_post_challenge_window: BlockNumber,
        w_post_challenge_lookback: BlockNumber,
    ) -> Result<Self, DeadlineError> {
        // convert w_post_period_deadlines and idx so we can math
        let period_deadlines = BlockNumber::try_from(w_post_period_deadlines).map_err(|_| {
            log::error!(target: LOG_TARGET, "failed to convert {w_post_period_deadlines:?} to BlockNumber");
            DeadlineError::CouldNotConstructDeadlineInfo
        })?;

        let idx_converted = BlockNumber::try_from(idx).map_err(|_| {
            log::error!(target: LOG_TARGET, "failed to convert {idx:?} to BlockNumber");
            DeadlineError::CouldNotConstructDeadlineInfo
        })?;

        let (open_at, close_at, challenge, fault_cutoff) = if idx_converted < period_deadlines {
            let open_at = period_start + (idx_converted * w_post_challenge_window);
            let close_at = open_at + w_post_challenge_window;
            let challenge = period_start - w_post_challenge_lookback;
            let fault_cutoff = open_at + fault_declaration_cutoff;
            (open_at, close_at, challenge, fault_cutoff)
        } else {
            let after_last_deadline = period_start + w_post_proving_period;
            (
                after_last_deadline,
                after_last_deadline,
                BlockNumber::zero(),
                after_last_deadline,
            )
        };

        Ok(Self {
            block_number,
            period_start,
            idx,
            open_at,
            close_at,
            fault_cutoff,
            challenge,
            w_post_period_deadlines,
            w_post_proving_period,
            w_post_challenge_window,
            w_post_challenge_lookback,
        })
    }

    /// Whether the current deadline is currently open.
    pub fn is_open(&self) -> bool {
        self.block_number >= self.open_at && self.block_number < self.close_at
    }

    /// Whether the current deadline has already closed.
    pub fn has_elapsed(&self) -> bool {
        self.block_number >= self.close_at
    }

    /// The last block during which a proof may be submitted.
    ///
    /// When the value of `close_at` is 0 this function will also return 0 instead of panicking or underflowing.
    pub fn last(&self) -> BlockNumber {
        self.close_at.saturating_less_one()
    }

    /// Whether the deadline's fault cutoff has passed.
    pub fn fault_cutoff_passed(&self) -> bool {
        self.block_number >= self.fault_cutoff
    }

    /// Returns the next deadline that has not yet elapsed.
    ///
    /// If the current deadline has not elapsed yet then it returns the current deadline.
    /// Otherwise it calculates the next period start by getting the gap between the current block number and the closing block number
    /// and adding 1. Making sure it is a multiple of proving period by dividing by `w_post_proving_period`.
    pub fn next_not_elapsed(self) -> Result<Self, DeadlineError> {
        if !self.has_elapsed() {
            return Ok(self);
        }

        // has elapsed, advance by some multiples of w_post_proving_period
        let gap = self.block_number - self.close_at;
        let delta_periods = BlockNumber::one() + gap / self.w_post_proving_period;

        Self::new(
            self.block_number,
            self.period_start + self.w_post_proving_period * delta_periods,
            self.idx,
            self.fault_cutoff,
            self.w_post_period_deadlines,
            self.w_post_proving_period,
            self.w_post_challenge_window,
            self.w_post_challenge_lookback,
        )
    }
}

/// Returns true if the deadline at the given index is currently mutable.
///
/// Deadlines are considered to be immutable if they are being proven or about to be proven.
///
/// Reference: <https://spec.filecoin.io/#example-storage-miner-actor>
pub fn deadline_is_mutable<BlockNumber>(
    proving_period_start: BlockNumber,
    deadline_idx: u64,
    current_block: BlockNumber,
    fault_declaration_cutoff: BlockNumber,
    w_post_period_deadlines: u64,
    w_post_proving_period: BlockNumber,
    w_post_challenge_window: BlockNumber,
    w_post_challenge_lookback: BlockNumber,
) -> Result<bool, DeadlineError>
where
    BlockNumber: sp_runtime::traits::BlockNumber,
{
    // Get the next non-elapsed deadline (i.e., the next time we care about
    // mutations to the deadline).
    let dl_info = DeadlineInfo::new(
        current_block,
        proving_period_start,
        deadline_idx,
        fault_declaration_cutoff,
        w_post_period_deadlines,
        w_post_proving_period,
        w_post_challenge_window,
        w_post_challenge_lookback,
    )?
    .next_not_elapsed()?;

    // Ensure that the current block is at least one challenge window before
    // that deadline opens.
    Ok(current_block < dl_info.open_at - w_post_challenge_window)
}

#[derive(Decode, Encode, PalletError, TypeInfo, RuntimeDebug)]
pub enum DeadlineError {
    /// Emitted when the passed in deadline index supplied for `submit_windowed_post` is out of range.
    DeadlineIndexOutOfRange,
    /// Emitted when a trying to get a deadline index but fails because that index does not exist.
    DeadlineNotFound,
    /// Emitted when a given index in `Deadlines` already exists and try to insert a deadline on that index.
    DeadlineIndexExists,
    /// Emitted when trying to insert a new deadline fails.
    CouldNotInsertDeadline,
    /// Emitted when constructing `DeadlineInfo` fails.
    CouldNotConstructDeadlineInfo,
    /// Emitted when a proof is submitted for a partition that is already proven.
    PartitionAlreadyProven,
    /// Emitted when trying to retrieve a partition that does not exit.
    PartitionNotFound,
    /// Emitted when trying to update proven partitions fails.
    ProofUpdateFailed,
    /// Emitted when max partition for a given deadline have been reached.
    MaxPartitionsReached,
    /// Emitted when trying to add sectors to a deadline fails.
    CouldNotAddSectors,
    /// Emitted when assigning sectors to deadlines fails.
    CouldNotAssignSectorsToDeadlines,
    /// Emitted when updates to a partition fail.
    FailedToUpdatePartition,
    /// Emitted when trying to update a deadline fails.
    FailedToUpdateDeadline,
    /// Emitted when trying to update fault expirations fails
    FailedToUpdateFaultExpiration,
    /// Wrapper around the partition error type
    PartitionError(PartitionError),
}<|MERGE_RESOLUTION|>--- conflicted
+++ resolved
@@ -235,13 +235,7 @@
             // Verify that the sector we are try to mark as faulty is in the
             // partition
             if !partition_sectors.0.contains_key(&partition_number) {
-<<<<<<< HEAD
-                return Err(DeadlineError::PartitionError(
-                    PartitionError::FailedToAddFaults,
-                ));
-=======
                 return Err(DeadlineError::PartitionNotFound);
->>>>>>> be02c672
             }
 
             partition.record_faults(
