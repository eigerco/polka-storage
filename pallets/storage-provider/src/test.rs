--- conflicted
+++ resolved
@@ -13,10 +13,6 @@
 use crate::{
     mock::*,
     pallet::{Error, Event, StorageProviders},
-<<<<<<< HEAD
-    proofs::{RegisteredPoStProof, RegisteredSealProof},
-=======
->>>>>>> b6a48544
     sector::{ProveCommitSector, SectorPreCommitInfo},
     storage_provider::StorageProviderInfo,
 };
@@ -223,8 +219,6 @@
 #[test]
 fn prove_commit_sector() {
     new_test_ext().execute_with(|| {
-<<<<<<< HEAD
-=======
         let _ = Market::add_balance(RuntimeOrigin::signed(account(ALICE)), 60);
         let _ = Market::add_balance(RuntimeOrigin::signed(account(BOB)), 70);
         let deal_proposal = DealProposalBuilder::default()
@@ -235,35 +229,12 @@
             RuntimeOrigin::signed(account(ALICE)),
             bounded_vec![deal_proposal],
         ));
->>>>>>> b6a48544
         let peer_id = "storage_provider_1".as_bytes().to_vec();
         let peer_id = BoundedVec::try_from(peer_id).unwrap();
         let window_post_type = RegisteredPoStProof::StackedDRGWindow2KiBV1P1;
         let sector_number = 1;
         // Register ALICE as a storage provider.
         assert_ok!(StorageProvider::register_storage_provider(
-<<<<<<< HEAD
-            RuntimeOrigin::signed(ALICE),
-            peer_id.clone(),
-            window_post_type,
-        ));
-        assert!(StorageProviders::<Test>::contains_key(ALICE));
-        let sector = SectorPreCommitInfo {
-            seal_proof: RegisteredSealProof::StackedDRG2KiBV1P1,
-            sector_number,
-            sealed_cid: BoundedVec::default(),
-            deal_id: 1,
-            expiration: 66,
-            unsealed_cid: BoundedVec::default(),
-        };
-        // Run pre commit extrinsic
-        assert_ok!(StorageProvider::pre_commit_sector(
-            RuntimeOrigin::signed(ALICE),
-            sector.clone()
-        ));
-        // check that the deposit has been reserved.
-        assert_eq!(Balances::free_balance(ALICE), 99);
-=======
             RuntimeOrigin::signed(account(ALICE)),
             peer_id.clone(),
             window_post_type,
@@ -290,40 +261,22 @@
         ));
         // check that the deposit has been reserved.
         assert_eq!(Balances::free_balance(account(ALICE)), 39);
->>>>>>> b6a48544
         // flush the events
         events();
         // Test prove commits
         let sector = ProveCommitSector {
             sector_number,
-<<<<<<< HEAD
-            proof: BoundedVec::default(),
+            proof: cid_of("prove_commit")
+                .to_bytes()
+                .try_into()
+                .expect("hash is always 32 bytes"),
         };
         assert_ok!(StorageProvider::prove_commit_sector(
-            RuntimeOrigin::signed(ALICE),
-=======
-            proof: cid_of("prove_commit")
-                .to_bytes()
-                .try_into()
-                .expect("hash is always 32 bytes"),
-        };
-        assert_ok!(StorageProvider::prove_commit_sector(
-            RuntimeOrigin::signed(account(ALICE)),
->>>>>>> b6a48544
+            RuntimeOrigin::signed(account(ALICE)),
             sector
         ));
         assert_eq!(
             events(),
-<<<<<<< HEAD
-            [RuntimeEvent::StorageProvider(Event::<Test>::SectorProven {
-                owner: ALICE,
-                sector_number: sector_number
-            })]
-        );
-        // check that the funds are still locked
-        assert_eq!(Balances::free_balance(ALICE), 99);
-    });
-=======
             [
                 RuntimeEvent::Market(pallet_market::Event::DealActivated {
                     deal_id: 0,
@@ -435,5 +388,4 @@
         proposal,
         client_signature,
     }
->>>>>>> b6a48544
 }