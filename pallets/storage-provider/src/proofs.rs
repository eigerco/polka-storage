--- conflicted
+++ resolved
@@ -5,42 +5,6 @@
 use sp_arithmetic::traits::BaseArithmetic;
 use sp_core::blake2_64;
 
-<<<<<<< HEAD
-use crate::sector::SectorSize;
-
-/// Proof of Spacetime type, indicating version and sector size of the proof.
-#[derive(Debug, Decode, Encode, TypeInfo, PartialEq, Eq, Clone, Copy)]
-pub enum RegisteredPoStProof {
-    StackedDRGWindow2KiBV1P1,
-}
-
-impl RegisteredPoStProof {
-    /// Returns the sector size of the proof type, which is measured in bytes.
-    pub(crate) fn sector_size(self) -> SectorSize {
-        match self {
-            RegisteredPoStProof::StackedDRGWindow2KiBV1P1 => SectorSize::_2KiB,
-        }
-    }
-
-    /// Proof size for each PoStProof type
-    pub fn proof_size(self) -> usize {
-        match self {
-            RegisteredPoStProof::StackedDRGWindow2KiBV1P1 => 192,
-        }
-    }
-
-    /// Returns the partition size, in sectors, associated with a proof type.
-    /// The partition size is the number of sectors proven in a single PoSt proof.
-    pub(crate) fn window_post_partitions_sector(self) -> u64 {
-        // Resolve to post proof and then compute size from that.
-        match self {
-            RegisteredPoStProof::StackedDRGWindow2KiBV1P1 => 2,
-        }
-    }
-}
-
-=======
->>>>>>> b6a48544
 /// Proof of Spacetime data stored on chain.
 #[derive(Debug, Decode, Encode, TypeInfo, PartialEq, Eq, Clone)]
 pub struct PoStProof {
@@ -50,7 +14,6 @@
     pub proof_bytes: BoundedVec<u8, ConstU32<256>>, // Arbitrary length
 }
 
-<<<<<<< HEAD
 /// Parameter type for `submit_windowed_post` extrinsic.
 #[derive(Debug, Decode, Encode, TypeInfo, PartialEq, Eq, Clone)]
 pub struct SubmitWindowedPoStParams<BlockNumber> {
@@ -65,27 +28,6 @@
     pub chain_commit_block: BlockNumber,
 }
 
-/// Seal proof type which defines the version and sector size.
-#[allow(non_camel_case_types)]
-#[derive(Debug, Decode, Encode, TypeInfo, Eq, PartialEq, Clone)]
-pub enum RegisteredSealProof {
-    StackedDRG2KiBV1P1,
-}
-
-impl RegisteredSealProof {
-    /// Produces the windowed PoSt-specific RegisteredProof corresponding
-    /// to the receiving RegisteredProof.
-    pub(crate) fn registered_window_post_proof(&self) -> RegisteredPoStProof {
-        match self {
-            RegisteredSealProof::StackedDRG2KiBV1P1 => {
-                RegisteredPoStProof::StackedDRGWindow2KiBV1P1
-            }
-        }
-    }
-}
-
-=======
->>>>>>> b6a48544
 #[derive(Debug)]
 pub enum ProofError {
     Conversion,
