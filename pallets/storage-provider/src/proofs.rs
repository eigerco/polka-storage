--- conflicted
+++ resolved
@@ -16,7 +16,6 @@
     pub proof_bytes: BoundedVec<u8, ConstU32<256>>, // Arbitrary length
 }
 
-<<<<<<< HEAD
 /// Parameter type for `submit_windowed_post` extrinsic.
 // Filecoin has the partitions and the proofs in an array but then checks that there is only one element in the array.
 // Why even use the array?
@@ -33,9 +32,7 @@
     pub chain_commit_block: BlockNumber,
 }
 
-=======
 /// Error type for proof operations.
->>>>>>> 8d5c9fd5
 #[derive(Debug)]
 pub enum ProofError {
     Conversion,
