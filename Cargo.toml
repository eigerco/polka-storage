[workspace.package]
authors = ["Eiger Oy <https://eiger.co>"]
edition = "2021"
homepage = "https://eiger.co"
license-file = "LICENSE"
repository = "https://github.com/eigerco/polka-storage"

[workspace]
members = ["cli/polka-storage-provider", "node", "primitives/cli", "runtime", "storage/mater", "storage/polka-index"]
resolver = "2"

# FIXME(#@jmg-duarte,#7,14/5/24): remove the patch once something >1.11.0 is released
[patch.'https://github.com/paritytech/litep2p']
litep2p = "0.3.0"

[profile.ci]
codegen-units = 256     # Increase parallel code generation units
debug = false           # No debug information
incremental = false     # Disable incremental compilation for consistent CI performance
inherits = "dev"
lto = false             # Disable Link Time Optimization
opt-level = 0           # No optimization
overflow-checks = false # Disable overflow checks
panic = 'abort'         # Use abort on panic to reduce binary size

[workspace.dependencies]
# Build dependencies
substrate-build-script-utils = { git = "https://github.com/paritytech/polkadot-sdk", tag = "polkadot-v1.11.0" }
substrate-wasm-builder = { git = "https://github.com/paritytech/polkadot-sdk", tag = "polkadot-v1.11.0" }

async-channel = "2.3.1"
async-stream = "0.3.5"
<<<<<<< HEAD
async-trait = "0.1.80"
=======
base64 = "0.22.1"
>>>>>>> c8e657ce
bitflags = "2.5.0"
byteorder = "1.5.0"
bytes = "1.6.0"
chrono = "0.4.38"
ciborium = "0.2.2"
cid = { version = "0.11.1" }
clap = { version = "4.5.3" }
codec = { package = "parity-scale-codec", version = "3.0.0", default-features = false }
color-print = "0.3.4"
criterion = "0.5.1"
digest = "0.10.7"
env_logger = "0.11.2"
futures = "0.3.28"
hex-literal = { version = "0.4.1" }
indexmap = "2.2.6"
integer-encoding = "4.0.0"
ipld-core = "0.4.1"
ipld-dagpb = "0.2.1"
itertools = "0.13.0"
jsonrpsee = { version = "0.22.5" }
log = { version = "0.4.21", default-features = false }
polkavm = "0.9.3"
polkavm-derive = "0.9.1"
polkavm-linker = "0.9.2"
quick-protobuf = "0.8.1"
quote = { version = "1.0.33" }
rand = "0.8.5"
rocksdb = { version = "0.21" }
scale-info = { version = "2.11.1", default-features = false }
serde = { version = "1.0.197", default-features = false }
serde-big-array = { version = "0.3.2" }
serde_derive = { version = "1.0.117" }
serde_ipld_dagcbor = "0.6.1"
serde_json = { version = "1.0.114", default-features = false }
serde_yaml = { version = "0.9" }
sha2 = "0.10.8"
smallvec = "1.11.0"
subxt = { version = "0.37.0" }
subxt-signer = "0.37.0"
syn = { version = "2.0.53" }
tempfile = "3.10.1"
thiserror = { version = "1.0.48" }
tokio = "1.37.0"
tokio-stream = "0.1.15"
tokio-util = "0.7.11"
tracing = "0.1.40"
tracing-subscriber = "0.3.18"
url = "2.5.0"
uuid = "1.8.0"

# Local
cli-primitives = { path = "primitives/cli" }
polka-storage-runtime = { path = "runtime" }

# Substrate
pallet-transaction-payment-rpc = { git = "https://github.com/paritytech/polkadot-sdk", tag = "polkadot-v1.11.0" }
sc-basic-authorship = { git = "https://github.com/paritytech/polkadot-sdk", tag = "polkadot-v1.11.0" }
sc-chain-spec = { git = "https://github.com/paritytech/polkadot-sdk", tag = "polkadot-v1.11.0" }
sc-cli = { git = "https://github.com/paritytech/polkadot-sdk", tag = "polkadot-v1.11.0" }
sc-client-api = { git = "https://github.com/paritytech/polkadot-sdk", tag = "polkadot-v1.11.0" }
sc-consensus = { git = "https://github.com/paritytech/polkadot-sdk", tag = "polkadot-v1.11.0" }
sc-executor = { git = "https://github.com/paritytech/polkadot-sdk", tag = "polkadot-v1.11.0" }
sc-network = { git = "https://github.com/paritytech/polkadot-sdk", tag = "polkadot-v1.11.0" }
sc-network-sync = { git = "https://github.com/paritytech/polkadot-sdk", tag = "polkadot-v1.11.0" }
sc-offchain = { git = "https://github.com/paritytech/polkadot-sdk", tag = "polkadot-v1.11.0" }
sc-rpc = { git = "https://github.com/paritytech/polkadot-sdk", tag = "polkadot-v1.11.0" }
sc-service = { git = "https://github.com/paritytech/polkadot-sdk", tag = "polkadot-v1.11.0" }
sc-sysinfo = { git = "https://github.com/paritytech/polkadot-sdk", tag = "polkadot-v1.11.0" }
sc-telemetry = { git = "https://github.com/paritytech/polkadot-sdk", tag = "polkadot-v1.11.0" }
sc-tracing = { git = "https://github.com/paritytech/polkadot-sdk", tag = "polkadot-v1.11.0" }
sc-transaction-pool = { git = "https://github.com/paritytech/polkadot-sdk", tag = "polkadot-v1.11.0" }
sc-transaction-pool-api = { git = "https://github.com/paritytech/polkadot-sdk", tag = "polkadot-v1.11.0" }
sp-api = { git = "https://github.com/paritytech/polkadot-sdk", tag = "polkadot-v1.11.0", default-features = false }
sp-block-builder = { git = "https://github.com/paritytech/polkadot-sdk", tag = "polkadot-v1.11.0", default-features = false }
sp-blockchain = { git = "https://github.com/paritytech/polkadot-sdk", tag = "polkadot-v1.11.0" }
sp-consensus-aura = { git = "https://github.com/paritytech/polkadot-sdk", tag = "polkadot-v1.11.0", default-features = false }
sp-core = { git = "https://github.com/paritytech/polkadot-sdk", tag = "polkadot-v1.11.0", default-features = false }
sp-genesis-builder = { git = "https://github.com/paritytech/polkadot-sdk", tag = "polkadot-v1.11.0", default-features = false }
sp-inherents = { git = "https://github.com/paritytech/polkadot-sdk", tag = "polkadot-v1.11.0", default-features = false }
sp-io = { git = "https://github.com/paritytech/polkadot-sdk", tag = "polkadot-v1.11.0" }
sp-keystore = { git = "https://github.com/paritytech/polkadot-sdk", tag = "polkadot-v1.11.0" }
sp-offchain = { git = "https://github.com/paritytech/polkadot-sdk", tag = "polkadot-v1.11.0", default-features = false }
sp-runtime = { git = "https://github.com/paritytech/polkadot-sdk", tag = "polkadot-v1.11.0", default-features = false }
sp-session = { git = "https://github.com/paritytech/polkadot-sdk", tag = "polkadot-v1.11.0", default-features = false }
sp-std = { git = "https://github.com/paritytech/polkadot-sdk", tag = "polkadot-v1.11.0", default-features = false }
sp-timestamp = { git = "https://github.com/paritytech/polkadot-sdk", tag = "polkadot-v1.11.0" }
sp-transaction-pool = { git = "https://github.com/paritytech/polkadot-sdk", tag = "polkadot-v1.11.0", default-features = false }
sp-version = { git = "https://github.com/paritytech/polkadot-sdk", tag = "polkadot-v1.11.0", default-features = false }
substrate-frame-rpc-system = { git = "https://github.com/paritytech/polkadot-sdk", tag = "polkadot-v1.11.0" }
substrate-prometheus-endpoint = { git = "https://github.com/paritytech/polkadot-sdk", tag = "polkadot-v1.11.0" }

# Polkadot
pallet-xcm = { git = "https://github.com/paritytech/polkadot-sdk", tag = "polkadot-v1.11.0", default-features = false }
polkadot-cli = { git = "https://github.com/paritytech/polkadot-sdk", tag = "polkadot-v1.11.0", features = ["rococo-native"] }
polkadot-parachain-primitives = { git = "https://github.com/paritytech/polkadot-sdk", tag = "polkadot-v1.11.0", default-features = false }
polkadot-primitives = { git = "https://github.com/paritytech/polkadot-sdk", tag = "polkadot-v1.11.0" }
polkadot-runtime-common = { git = "https://github.com/paritytech/polkadot-sdk", tag = "polkadot-v1.11.0", default-features = false }
xcm = { package = "staging-xcm", git = "https://github.com/paritytech/polkadot-sdk", tag = "polkadot-v1.11.0", default-features = false }
xcm-builder = { package = "staging-xcm-builder", git = "https://github.com/paritytech/polkadot-sdk", tag = "polkadot-v1.11.0", default-features = false }
xcm-executor = { package = "staging-xcm-executor", git = "https://github.com/paritytech/polkadot-sdk", tag = "polkadot-v1.11.0", default-features = false }

# Substrate / FRAME
frame-benchmarking = { git = "https://github.com/paritytech/polkadot-sdk", tag = "polkadot-v1.11.0", default-features = false }
frame-benchmarking-cli = { git = "https://github.com/paritytech/polkadot-sdk", tag = "polkadot-v1.11.0" }
frame-executive = { git = "https://github.com/paritytech/polkadot-sdk", tag = "polkadot-v1.11.0", default-features = false }
frame-support = { git = "https://github.com/paritytech/polkadot-sdk", tag = "polkadot-v1.11.0", default-features = false }
frame-system = { git = "https://github.com/paritytech/polkadot-sdk", tag = "polkadot-v1.11.0", default-features = false }
frame-system-benchmarking = { git = "https://github.com/paritytech/polkadot-sdk", tag = "polkadot-v1.11.0", default-features = false }
frame-system-rpc-runtime-api = { git = "https://github.com/paritytech/polkadot-sdk", tag = "polkadot-v1.11.0", default-features = false }
frame-try-runtime = { git = "https://github.com/paritytech/polkadot-sdk", tag = "polkadot-v1.11.0", default-features = false }

# FRAME Pallets
pallet-aura = { git = "https://github.com/paritytech/polkadot-sdk", tag = "polkadot-v1.11.0", default-features = false }
pallet-authorship = { git = "https://github.com/paritytech/polkadot-sdk", tag = "polkadot-v1.11.0", default-features = false }
pallet-balances = { git = "https://github.com/paritytech/polkadot-sdk", tag = "polkadot-v1.11.0", default-features = false }
pallet-message-queue = { git = "https://github.com/paritytech/polkadot-sdk", tag = "polkadot-v1.11.0", default-features = false }
pallet-session = { git = "https://github.com/paritytech/polkadot-sdk", tag = "polkadot-v1.11.0", default-features = false }
pallet-sudo = { git = "https://github.com/paritytech/polkadot-sdk", tag = "polkadot-v1.11.0", default-features = false }
pallet-timestamp = { git = "https://github.com/paritytech/polkadot-sdk", tag = "polkadot-v1.11.0", default-features = false }
pallet-transaction-payment = { git = "https://github.com/paritytech/polkadot-sdk", tag = "polkadot-v1.11.0", default-features = false }
pallet-transaction-payment-rpc-runtime-api = { git = "https://github.com/paritytech/polkadot-sdk", tag = "polkadot-v1.11.0", default-features = false }


# Cumulus
cumulus-client-cli = { git = "https://github.com/paritytech/polkadot-sdk", tag = "polkadot-v1.11.0" }
cumulus-client-collator = { git = "https://github.com/paritytech/polkadot-sdk", tag = "polkadot-v1.11.0" }
cumulus-client-consensus-aura = { git = "https://github.com/paritytech/polkadot-sdk", tag = "polkadot-v1.11.0" }
cumulus-client-consensus-common = { git = "https://github.com/paritytech/polkadot-sdk", tag = "polkadot-v1.11.0" }
cumulus-client-consensus-proposer = { git = "https://github.com/paritytech/polkadot-sdk", tag = "polkadot-v1.11.0" }
cumulus-client-service = { git = "https://github.com/paritytech/polkadot-sdk", tag = "polkadot-v1.11.0" }
cumulus-pallet-aura-ext = { git = "https://github.com/paritytech/polkadot-sdk", tag = "polkadot-v1.11.0", default-features = false }
cumulus-pallet-parachain-system = { git = "https://github.com/paritytech/polkadot-sdk", tag = "polkadot-v1.11.0", default-features = false, features = [
  "parameterized-consensus-hook",
] }
cumulus-pallet-session-benchmarking = { git = "https://github.com/paritytech/polkadot-sdk", tag = "polkadot-v1.11.0", default-features = false }
cumulus-pallet-xcm = { git = "https://github.com/paritytech/polkadot-sdk", tag = "polkadot-v1.11.0", default-features = false }
cumulus-pallet-xcmp-queue = { git = "https://github.com/paritytech/polkadot-sdk", tag = "polkadot-v1.11.0", default-features = false }
cumulus-primitives-core = { git = "https://github.com/paritytech/polkadot-sdk", tag = "polkadot-v1.11.0", default-features = false }
cumulus-primitives-parachain-inherent = { git = "https://github.com/paritytech/polkadot-sdk", tag = "polkadot-v1.11.0" }
cumulus-primitives-storage-weight-reclaim = { git = "https://github.com/paritytech/polkadot-sdk", tag = "polkadot-v1.11.0", default-features = false }
cumulus-primitives-utility = { git = "https://github.com/paritytech/polkadot-sdk", tag = "polkadot-v1.11.0", default-features = false }
cumulus-relay-chain-interface = { git = "https://github.com/paritytech/polkadot-sdk", tag = "polkadot-v1.11.0" }
pallet-collator-selection = { git = "https://github.com/paritytech/polkadot-sdk", tag = "polkadot-v1.11.0", default-features = false }
parachain-info = { package = "staging-parachain-info", git = "https://github.com/paritytech/polkadot-sdk", tag = "polkadot-v1.11.0", default-features = false }
parachains-common = { git = "https://github.com/paritytech/polkadot-sdk", tag = "polkadot-v1.11.0", default-features = false }

[workspace.lints.rust]
suspicious_double_ref_op = { level = "allow", priority = 2 }

[workspace.lints.clippy]
all = { level = "allow", priority = 0 }
bind_instead_of_map = { level = "allow", priority = 2 }              # stylistic
borrowed-box = { level = "allow", priority = 2 }                     # Reasonable to fix this one
complexity = { level = "warn", priority = 1 }
correctness = { level = "warn", priority = 1 }
default_constructed_unit_structs = { level = "allow", priority = 2 } # stylistic
derivable_impls = { level = "allow", priority = 2 }                  # false positives
eq_op = { level = "allow", priority = 2 }                            # In tests we test equality.
erasing_op = { level = "allow", priority = 2 }                       # E.g. 0 * DOLLARS
extra-unused-type-parameters = { level = "allow", priority = 2 }     # stylistic
identity-op = { level = "allow", priority = 2 }                      # One case where we do 0 +
if-same-then-else = { level = "allow", priority = 2 }
needless-lifetimes = { level = "allow", priority = 2 }               # generated code
needless_option_as_deref = { level = "allow", priority = 2 }         # false positives
nonminimal-bool = { level = "allow", priority = 2 }                  # maybe
option-map-unit-fn = { level = "allow", priority = 2 }               # stylistic
stable_sort_primitive = { level = "allow", priority = 2 }            # prefer stable sort
too-many-arguments = { level = "allow", priority = 2 }               # (Turning this on would lead to)
type_complexity = { level = "allow", priority = 2 }                  # raison d'etre
unit_arg = { level = "allow", priority = 2 }                         # stylistic
unnecessary_cast = { level = "allow", priority = 2 }                 # Types may change
useless_conversion = { level = "allow", priority = 2 }               # Types may change
while_immutable_condition = { level = "allow", priority = 2 }        # false positives
zero-prefixed-literal = { level = "allow", priority = 2 }            # 00_1000_000<|MERGE_RESOLUTION|>--- conflicted
+++ resolved
@@ -6,7 +6,14 @@
 repository = "https://github.com/eigerco/polka-storage"
 
 [workspace]
-members = ["cli/polka-storage-provider", "node", "primitives/cli", "runtime", "storage/mater", "storage/polka-index"]
+members = [
+  "cli/polka-storage-provider",
+  "node",
+  "primitives/cli",
+  "runtime",
+  "storage/mater",
+  "storage/polka-index",
+]
 resolver = "2"
 
 # FIXME(#@jmg-duarte,#7,14/5/24): remove the patch once something >1.11.0 is released
@@ -30,11 +37,8 @@
 
 async-channel = "2.3.1"
 async-stream = "0.3.5"
-<<<<<<< HEAD
+base64 = "0.22.1"
 async-trait = "0.1.80"
-=======
-base64 = "0.22.1"
->>>>>>> c8e657ce
 bitflags = "2.5.0"
 byteorder = "1.5.0"
 bytes = "1.6.0"
@@ -128,7 +132,9 @@
 
 # Polkadot
 pallet-xcm = { git = "https://github.com/paritytech/polkadot-sdk", tag = "polkadot-v1.11.0", default-features = false }
-polkadot-cli = { git = "https://github.com/paritytech/polkadot-sdk", tag = "polkadot-v1.11.0", features = ["rococo-native"] }
+polkadot-cli = { git = "https://github.com/paritytech/polkadot-sdk", tag = "polkadot-v1.11.0", features = [
+  "rococo-native",
+] }
 polkadot-parachain-primitives = { git = "https://github.com/paritytech/polkadot-sdk", tag = "polkadot-v1.11.0", default-features = false }
 polkadot-primitives = { git = "https://github.com/paritytech/polkadot-sdk", tag = "polkadot-v1.11.0" }
 polkadot-runtime-common = { git = "https://github.com/paritytech/polkadot-sdk", tag = "polkadot-v1.11.0", default-features = false }
