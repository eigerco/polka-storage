[workspace.package]
authors = ["Eiger Oy <https://eiger.co>"]
edition = "2021"
homepage = "https://eiger.co"
license-file = "LICENSE"
repository = "https://github.com/eigerco/polka-storage"

[workspace]
<<<<<<< HEAD
members = ["cli/polka-storage-provider", "node", "pallets/storage-provider", "primitives/cli", "runtime", "storage/mater", "storage/polka-index"]
=======
members = ["cli/polka-storage-provider", "node", "pallets/market", "primitives/cli", "runtime", "storage/mater", "storage/polka-index"]
>>>>>>> 37753a5d
resolver = "2"

[profile.ci]
codegen-units = 256     # Increase parallel code generation units
debug = false           # No debug information
incremental = false     # Disable incremental compilation for consistent CI performance
inherits = "dev"
lto = false             # Disable Link Time Optimization
opt-level = 0           # No optimization
overflow-checks = false # Disable overflow checks
panic = 'abort'         # Use abort on panic to reduce binary size

[workspace.dependencies]
# Build dependencies
substrate-build-script-utils = { git = "https://github.com/paritytech/polkadot-sdk", tag = "polkadot-v1.13.0" }
substrate-wasm-builder = { git = "https://github.com/paritytech/polkadot-sdk", tag = "polkadot-v1.13.0" }

async-channel = "2.3.1"
async-stream = "0.3.5"
base64 = "0.22.1"
bitflags = "2.5.0"
blake2b_simd = { version = "1.0.2" }
byteorder = "1.5.0"
bytes = "1.6.0"
chrono = "0.4.38"
ciborium = "0.2.2"
cid = { version = "0.11.1", default-features = false }
clap = { version = "4.5.3" }
codec = { package = "parity-scale-codec", version = "3.0.0", default-features = false }
color-print = "0.3.4"
criterion = "0.5.1"
digest = "0.10.7"
env_logger = "0.11.2"
futures = "0.3.28"
hex-literal = { version = "0.4.1" }
indexmap = "2.2.6"
integer-encoding = "4.0.0"
ipld-core = "0.4.1"
ipld-dagpb = "0.2.1"
itertools = "0.13.0"
jsonrpsee = { version = "0.22.5" }
log = { version = "0.4.21", default-features = false }
multihash-codetable = { version = "0.1.1", default-features = false }
polkavm = "0.9.3"
polkavm-derive = "0.9.1"
polkavm-linker = "0.9.2"
quick-protobuf = "0.8.1"
quote = { version = "1.0.33" }
rand = "0.8.5"
rocksdb = { version = "0.21" }
scale-info = { version = "2.11.1", default-features = false }
serde = { version = "1.0.197", default-features = false }
serde-big-array = { version = "0.3.2" }
serde_derive = { version = "1.0.117" }
serde_ipld_dagcbor = "0.6.1"
serde_json = { version = "1.0.114", default-features = false }
serde_yaml = { version = "0.9" }
sha2 = "0.10.8"
smallvec = "1.11.0"
subxt = { version = "0.37.0" }
subxt-signer = "0.37.0"
syn = { version = "2.0.53" }
tempfile = "3.10.1"
thiserror = { version = "1.0.48" }
tokio = "1.37.0"
tokio-stream = "0.1.15"
tokio-util = "0.7.11"
tracing = "0.1.40"
tracing-subscriber = "0.3.18"
url = "2.5.0"
uuid = "1.8.0"

# Local
cli-primitives = { path = "primitives/cli" }
<<<<<<< HEAD
pallet-storage-provider = { path = "pallets/storage-provider", default-features = false }
=======
pallet-market = { path = "pallets/market", default-features = false }
>>>>>>> 37753a5d
polka-storage-runtime = { path = "runtime" }

# Substrate
pallet-transaction-payment-rpc = { git = "https://github.com/paritytech/polkadot-sdk", tag = "polkadot-v1.13.0" }
sc-basic-authorship = { git = "https://github.com/paritytech/polkadot-sdk", tag = "polkadot-v1.13.0" }
sc-chain-spec = { git = "https://github.com/paritytech/polkadot-sdk", tag = "polkadot-v1.13.0" }
sc-cli = { git = "https://github.com/paritytech/polkadot-sdk", tag = "polkadot-v1.13.0" }
sc-client-api = { git = "https://github.com/paritytech/polkadot-sdk", tag = "polkadot-v1.13.0" }
sc-consensus = { git = "https://github.com/paritytech/polkadot-sdk", tag = "polkadot-v1.13.0" }
sc-executor = { git = "https://github.com/paritytech/polkadot-sdk", tag = "polkadot-v1.13.0" }
sc-network = { git = "https://github.com/paritytech/polkadot-sdk", tag = "polkadot-v1.13.0" }
sc-network-sync = { git = "https://github.com/paritytech/polkadot-sdk", tag = "polkadot-v1.13.0" }
sc-offchain = { git = "https://github.com/paritytech/polkadot-sdk", tag = "polkadot-v1.13.0" }
sc-rpc = { git = "https://github.com/paritytech/polkadot-sdk", tag = "polkadot-v1.13.0" }
sc-service = { git = "https://github.com/paritytech/polkadot-sdk", tag = "polkadot-v1.13.0" }
sc-sysinfo = { git = "https://github.com/paritytech/polkadot-sdk", tag = "polkadot-v1.13.0" }
sc-telemetry = { git = "https://github.com/paritytech/polkadot-sdk", tag = "polkadot-v1.13.0" }
sc-tracing = { git = "https://github.com/paritytech/polkadot-sdk", tag = "polkadot-v1.13.0" }
sc-transaction-pool = { git = "https://github.com/paritytech/polkadot-sdk", tag = "polkadot-v1.13.0" }
sc-transaction-pool-api = { git = "https://github.com/paritytech/polkadot-sdk", tag = "polkadot-v1.13.0" }
sp-api = { git = "https://github.com/paritytech/polkadot-sdk", tag = "polkadot-v1.13.0", default-features = false }
sp-arithmetic = { git = "https://github.com/paritytech/polkadot-sdk", tag = "polkadot-v1.13.0", default-features = false }
sp-block-builder = { git = "https://github.com/paritytech/polkadot-sdk", tag = "polkadot-v1.13.0", default-features = false }
sp-blockchain = { git = "https://github.com/paritytech/polkadot-sdk", tag = "polkadot-v1.13.0" }
sp-consensus-aura = { git = "https://github.com/paritytech/polkadot-sdk", tag = "polkadot-v1.13.0", default-features = false }
sp-core = { git = "https://github.com/paritytech/polkadot-sdk", tag = "polkadot-v1.13.0", default-features = false }
sp-genesis-builder = { git = "https://github.com/paritytech/polkadot-sdk", tag = "polkadot-v1.13.0", default-features = false }
sp-inherents = { git = "https://github.com/paritytech/polkadot-sdk", tag = "polkadot-v1.13.0", default-features = false }
sp-io = { git = "https://github.com/paritytech/polkadot-sdk", tag = "polkadot-v1.13.0" }
sp-keystore = { git = "https://github.com/paritytech/polkadot-sdk", tag = "polkadot-v1.13.0" }
sp-offchain = { git = "https://github.com/paritytech/polkadot-sdk", tag = "polkadot-v1.13.0", default-features = false }
sp-runtime = { git = "https://github.com/paritytech/polkadot-sdk", tag = "polkadot-v1.13.0", default-features = false }
sp-session = { git = "https://github.com/paritytech/polkadot-sdk", tag = "polkadot-v1.13.0", default-features = false }
sp-std = { git = "https://github.com/paritytech/polkadot-sdk", tag = "polkadot-v1.13.0", default-features = false }
sp-timestamp = { git = "https://github.com/paritytech/polkadot-sdk", tag = "polkadot-v1.13.0" }
sp-transaction-pool = { git = "https://github.com/paritytech/polkadot-sdk", tag = "polkadot-v1.13.0", default-features = false }
sp-version = { git = "https://github.com/paritytech/polkadot-sdk", tag = "polkadot-v1.13.0", default-features = false }
substrate-frame-rpc-system = { git = "https://github.com/paritytech/polkadot-sdk", tag = "polkadot-v1.13.0" }
substrate-prometheus-endpoint = { git = "https://github.com/paritytech/polkadot-sdk", tag = "polkadot-v1.13.0" }

# Polkadot
pallet-xcm = { git = "https://github.com/paritytech/polkadot-sdk", tag = "polkadot-v1.13.0", default-features = false }
polkadot-cli = { git = "https://github.com/paritytech/polkadot-sdk", tag = "polkadot-v1.13.0", features = ["rococo-native"] }
polkadot-parachain-primitives = { git = "https://github.com/paritytech/polkadot-sdk", tag = "polkadot-v1.13.0", default-features = false }
polkadot-primitives = { git = "https://github.com/paritytech/polkadot-sdk", tag = "polkadot-v1.13.0" }
polkadot-runtime-common = { git = "https://github.com/paritytech/polkadot-sdk", tag = "polkadot-v1.13.0", default-features = false }
xcm = { package = "staging-xcm", git = "https://github.com/paritytech/polkadot-sdk", tag = "polkadot-v1.13.0", default-features = false }
xcm-builder = { package = "staging-xcm-builder", git = "https://github.com/paritytech/polkadot-sdk", tag = "polkadot-v1.13.0", default-features = false }
xcm-executor = { package = "staging-xcm-executor", git = "https://github.com/paritytech/polkadot-sdk", tag = "polkadot-v1.13.0", default-features = false }

# Substrate / FRAME
frame-benchmarking = { git = "https://github.com/paritytech/polkadot-sdk", tag = "polkadot-v1.13.0", default-features = false }
frame-benchmarking-cli = { git = "https://github.com/paritytech/polkadot-sdk", tag = "polkadot-v1.13.0" }
frame-executive = { git = "https://github.com/paritytech/polkadot-sdk", tag = "polkadot-v1.13.0", default-features = false }
frame-support = { git = "https://github.com/paritytech/polkadot-sdk", tag = "polkadot-v1.13.0", default-features = false }
frame-system = { git = "https://github.com/paritytech/polkadot-sdk", tag = "polkadot-v1.13.0", default-features = false }
frame-system-benchmarking = { git = "https://github.com/paritytech/polkadot-sdk", tag = "polkadot-v1.13.0", default-features = false }
frame-system-rpc-runtime-api = { git = "https://github.com/paritytech/polkadot-sdk", tag = "polkadot-v1.13.0", default-features = false }
frame-try-runtime = { git = "https://github.com/paritytech/polkadot-sdk", tag = "polkadot-v1.13.0", default-features = false }

# FRAME Pallets
pallet-aura = { git = "https://github.com/paritytech/polkadot-sdk", tag = "polkadot-v1.13.0", default-features = false }
pallet-authorship = { git = "https://github.com/paritytech/polkadot-sdk", tag = "polkadot-v1.13.0", default-features = false }
pallet-balances = { git = "https://github.com/paritytech/polkadot-sdk", tag = "polkadot-v1.13.0", default-features = false }
pallet-message-queue = { git = "https://github.com/paritytech/polkadot-sdk", tag = "polkadot-v1.13.0", default-features = false }
pallet-session = { git = "https://github.com/paritytech/polkadot-sdk", tag = "polkadot-v1.13.0", default-features = false }
pallet-sudo = { git = "https://github.com/paritytech/polkadot-sdk", tag = "polkadot-v1.13.0", default-features = false }
pallet-timestamp = { git = "https://github.com/paritytech/polkadot-sdk", tag = "polkadot-v1.13.0", default-features = false }
pallet-transaction-payment = { git = "https://github.com/paritytech/polkadot-sdk", tag = "polkadot-v1.13.0", default-features = false }
pallet-transaction-payment-rpc-runtime-api = { git = "https://github.com/paritytech/polkadot-sdk", tag = "polkadot-v1.13.0", default-features = false }

# Cumulus
cumulus-client-cli = { git = "https://github.com/paritytech/polkadot-sdk", tag = "polkadot-v1.13.0" }
cumulus-client-collator = { git = "https://github.com/paritytech/polkadot-sdk", tag = "polkadot-v1.13.0" }
cumulus-client-consensus-aura = { git = "https://github.com/paritytech/polkadot-sdk", tag = "polkadot-v1.13.0" }
cumulus-client-consensus-common = { git = "https://github.com/paritytech/polkadot-sdk", tag = "polkadot-v1.13.0" }
cumulus-client-consensus-proposer = { git = "https://github.com/paritytech/polkadot-sdk", tag = "polkadot-v1.13.0" }
cumulus-client-service = { git = "https://github.com/paritytech/polkadot-sdk", tag = "polkadot-v1.13.0" }
cumulus-pallet-aura-ext = { git = "https://github.com/paritytech/polkadot-sdk", tag = "polkadot-v1.13.0", default-features = false }
cumulus-pallet-parachain-system = { git = "https://github.com/paritytech/polkadot-sdk", tag = "polkadot-v1.13.0", default-features = false }
cumulus-pallet-session-benchmarking = { git = "https://github.com/paritytech/polkadot-sdk", tag = "polkadot-v1.13.0", default-features = false }
cumulus-pallet-xcm = { git = "https://github.com/paritytech/polkadot-sdk", tag = "polkadot-v1.13.0", default-features = false }
cumulus-pallet-xcmp-queue = { git = "https://github.com/paritytech/polkadot-sdk", tag = "polkadot-v1.13.0", default-features = false }
cumulus-primitives-core = { git = "https://github.com/paritytech/polkadot-sdk", tag = "polkadot-v1.13.0", default-features = false }
cumulus-primitives-parachain-inherent = { git = "https://github.com/paritytech/polkadot-sdk", tag = "polkadot-v1.13.0" }
cumulus-primitives-storage-weight-reclaim = { git = "https://github.com/paritytech/polkadot-sdk", tag = "polkadot-v1.13.0", default-features = false }
cumulus-primitives-utility = { git = "https://github.com/paritytech/polkadot-sdk", tag = "polkadot-v1.13.0", default-features = false }
cumulus-relay-chain-interface = { git = "https://github.com/paritytech/polkadot-sdk", tag = "polkadot-v1.13.0" }
pallet-collator-selection = { git = "https://github.com/paritytech/polkadot-sdk", tag = "polkadot-v1.13.0", default-features = false }
parachain-info = { package = "staging-parachain-info", git = "https://github.com/paritytech/polkadot-sdk", tag = "polkadot-v1.13.0", default-features = false }
parachains-common = { git = "https://github.com/paritytech/polkadot-sdk", tag = "polkadot-v1.13.0", default-features = false }

[workspace.lints.rust]
suspicious_double_ref_op = { level = "allow", priority = 2 }

[workspace.lints.clippy]
all = { level = "allow", priority = 0 }
bind_instead_of_map = { level = "allow", priority = 2 }              # stylistic
borrowed-box = { level = "allow", priority = 2 }                     # Reasonable to fix this one
complexity = { level = "warn", priority = 1 }
correctness = { level = "warn", priority = 1 }
default_constructed_unit_structs = { level = "allow", priority = 2 } # stylistic
derivable_impls = { level = "allow", priority = 2 }                  # false positives
eq_op = { level = "allow", priority = 2 }                            # In tests we test equality.
erasing_op = { level = "allow", priority = 2 }                       # E.g. 0 * DOLLARS
extra-unused-type-parameters = { level = "allow", priority = 2 }     # stylistic
identity-op = { level = "allow", priority = 2 }                      # One case where we do 0 +
if-same-then-else = { level = "allow", priority = 2 }
needless-lifetimes = { level = "allow", priority = 2 }               # generated code
needless_option_as_deref = { level = "allow", priority = 2 }         # false positives
nonminimal-bool = { level = "allow", priority = 2 }                  # maybe
option-map-unit-fn = { level = "allow", priority = 2 }               # stylistic
stable_sort_primitive = { level = "allow", priority = 2 }            # prefer stable sort
too-many-arguments = { level = "allow", priority = 2 }               # (Turning this on would lead to)
type_complexity = { level = "allow", priority = 2 }                  # raison d'etre
unit_arg = { level = "allow", priority = 2 }                         # stylistic
unnecessary_cast = { level = "allow", priority = 2 }                 # Types may change
useless_conversion = { level = "allow", priority = 2 }               # Types may change
while_immutable_condition = { level = "allow", priority = 2 }        # false positives
zero-prefixed-literal = { level = "allow", priority = 2 }            # 00_1000_000<|MERGE_RESOLUTION|>--- conflicted
+++ resolved
@@ -6,11 +6,16 @@
 repository = "https://github.com/eigerco/polka-storage"
 
 [workspace]
-<<<<<<< HEAD
-members = ["cli/polka-storage-provider", "node", "pallets/storage-provider", "primitives/cli", "runtime", "storage/mater", "storage/polka-index"]
-=======
-members = ["cli/polka-storage-provider", "node", "pallets/market", "primitives/cli", "runtime", "storage/mater", "storage/polka-index"]
->>>>>>> 37753a5d
+members = [
+  "cli/polka-storage-provider",
+  "node",
+  "pallets/market",
+  "pallets/storage-provider",
+  "primitives/cli",
+  "runtime",
+  "storage/mater",
+  "storage/polka-index",
+]
 resolver = "2"
 
 [profile.ci]
@@ -84,12 +89,10 @@
 uuid = "1.8.0"
 
 # Local
+
 cli-primitives = { path = "primitives/cli" }
-<<<<<<< HEAD
+pallet-market = { path = "pallets/market", default-features = false }
 pallet-storage-provider = { path = "pallets/storage-provider", default-features = false }
-=======
-pallet-market = { path = "pallets/market", default-features = false }
->>>>>>> 37753a5d
 polka-storage-runtime = { path = "runtime" }
 
 # Substrate
