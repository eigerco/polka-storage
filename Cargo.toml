--- conflicted
+++ resolved
@@ -6,11 +6,7 @@
 repository = "https://github.com/eigerco/polka-storage"
 
 [workspace]
-<<<<<<< HEAD
-members = ["node", "runtime", "storage/mater"]
-=======
-members = ["node", "runtime", "storage/polka-index"]
->>>>>>> 9362c82f
+members = ["node", "runtime", "storage/mater", "storage/polka-index"]
 resolver = "2"
 
 # FIXME(#@jmg-duarte,#7,14/5/24): remove the patch once something >1.11.0 is released
@@ -32,15 +28,12 @@
 substrate-build-script-utils = { git = "https://github.com/paritytech/polkadot-sdk", tag = "polkadot-v1.11.0" }
 substrate-wasm-builder = { git = "https://github.com/paritytech/polkadot-sdk", tag = "polkadot-v1.11.0" }
 
-<<<<<<< HEAD
 async-stream = "0.3.5"
 bitflags = "2.5.0"
 byteorder = "1.5.0"
 bytes = "1.6.0"
-=======
 ciborium = "0.2.2"
 cid = { version = "0.11.1" }
->>>>>>> 9362c82f
 clap = { version = "4.5.3" }
 codec = { package = "parity-scale-codec", version = "3.0.0", default-features = false }
 color-print = "0.3.4"
@@ -59,11 +52,8 @@
 polkavm-linker = "0.9.2"
 quick-protobuf = "0.8.1"
 quote = { version = "1.0.33" }
-<<<<<<< HEAD
 rand = "0.8.5"
-=======
 rocksdb = { version = "0.21" }
->>>>>>> 9362c82f
 scale-info = { version = "2.11.1", default-features = false }
 serde = { version = "1.0.197", default-features = false }
 serde-big-array = { version = "0.3.2" }
@@ -123,7 +113,9 @@
 
 # Polkadot
 pallet-xcm = { git = "https://github.com/paritytech/polkadot-sdk", tag = "polkadot-v1.11.0", default-features = false }
-polkadot-cli = { git = "https://github.com/paritytech/polkadot-sdk", tag = "polkadot-v1.11.0", features = ["rococo-native"] }
+polkadot-cli = { git = "https://github.com/paritytech/polkadot-sdk", tag = "polkadot-v1.11.0", features = [
+  "rococo-native",
+] }
 polkadot-parachain-primitives = { git = "https://github.com/paritytech/polkadot-sdk", tag = "polkadot-v1.11.0", default-features = false }
 polkadot-primitives = { git = "https://github.com/paritytech/polkadot-sdk", tag = "polkadot-v1.11.0" }
 polkadot-runtime-common = { git = "https://github.com/paritytech/polkadot-sdk", tag = "polkadot-v1.11.0", default-features = false }
