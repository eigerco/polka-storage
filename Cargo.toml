--- conflicted
+++ resolved
@@ -6,20 +6,18 @@
 repository = "https://github.com/eigerco/polka-storage"
 
 [workspace]
-<<<<<<< HEAD
-members = ["cli/polka-storage-provider", "node", "primitives/cli", "runtime", "storage/mater", "storage/polka-index", "pallets/payment-channel"]
-=======
 members = [
   "cli/polka-storage-provider",
   "node",
   "pallets/market",
+  "pallets/payment-channel",
   "primitives/cli",
   "primitives/proofs",
   "runtime",
   "storage/mater",
   "storage/polka-index",
 ]
->>>>>>> 948bdc77
+
 resolver = "2"
 
 [profile.ci]
@@ -97,12 +95,9 @@
 # Local
 cli-primitives = { path = "primitives/cli" }
 pallet-market = { path = "pallets/market", default-features = false }
+pallet-payment-channel = { path = "pallets/payment-channel", default-features = false }
 polka-storage-runtime = { path = "runtime" }
-<<<<<<< HEAD
-pallet-payment-channel = { path = "pallets/payment-channel", default-features = false }
-=======
 primitives-proofs = { path = "primitives/proofs", default-features = false }
->>>>>>> 948bdc77
 
 # Substrate
 pallet-transaction-payment-rpc = { git = "https://github.com/paritytech/polkadot-sdk", tag = "polkadot-v1.13.0" }
