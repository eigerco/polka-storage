--- conflicted
+++ resolved
@@ -32,16 +32,9 @@
 
     #[cfg(test)]
     mod test_db_weights {
-<<<<<<< HEAD
-        use frame_support::weights::constants;
-
-        use super::constants::ParityDbWeight as W;
-
-=======
         use super::constants::ParityDbWeight as W;
         use frame_support::weights::constants;
 
->>>>>>> 2cb6410f
         /// Checks that all weights exist and have sane values.
         // NOTE: If this test fails but you are sure that the generated values are fine,
         // you can delete it.
