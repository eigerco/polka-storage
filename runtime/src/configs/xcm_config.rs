<<<<<<< HEAD
=======
use crate::{
    AccountId, AllPalletsWithSystem, Balances, ParachainInfo, ParachainSystem, PolkadotXcm,
    Runtime, RuntimeCall, RuntimeEvent, RuntimeOrigin, WeightToFee, XcmpQueue,
};
>>>>>>> 2cb6410f
use frame_support::{
    parameter_types,
    traits::{ConstU32, Contains, Everything, Nothing},
    weights::Weight,
};
use frame_system::EnsureRoot;
use pallet_xcm::XcmPassthrough;
use polkadot_parachain_primitives::primitives::Sibling;
use polkadot_runtime_common::impls::ToAuthor;
use xcm::latest::prelude::*;
use xcm_builder::{
    AccountId32Aliases, AllowExplicitUnpaidExecutionFrom, AllowTopLevelPaidExecutionFrom,
    DenyReserveTransferToRelayChain, DenyThenTry, EnsureXcmOrigin, FixedWeightBounds,
    FrameTransactionalProcessor, FungibleAdapter, IsConcrete, NativeAsset, ParentIsPreset,
    RelayChainAsNative, SiblingParachainAsNative, SiblingParachainConvertsVia,
    SignedAccountId32AsNative, SignedToAccountId32, SovereignSignedViaLocation, TakeWeightCredit,
    TrailingSetTopicAsId, UsingComponents, WithComputedOrigin, WithUniqueTopic,
};
use xcm_executor::XcmExecutor;

use crate::{
    AccountId, AllPalletsWithSystem, Balances, ParachainInfo, ParachainSystem, PolkadotXcm,
    Runtime, RuntimeCall, RuntimeEvent, RuntimeOrigin, WeightToFee, XcmpQueue,
};

parameter_types! {
    pub const RelayLocation: Location = Location::parent();
    pub const RelayNetwork: Option<NetworkId> = None;
    pub RelayChainOrigin: RuntimeOrigin = cumulus_pallet_xcm::Origin::Relay.into();
    // For the real deployment, it is recommended to set `RelayNetwork` according to the relay chain
    // and prepend `UniversalLocation` with `GlobalConsensus(RelayNetwork::get())`.
    pub UniversalLocation: InteriorLocation = Parachain(ParachainInfo::parachain_id().into()).into();
}

/// Type for specifying how a `Location` can be converted into an `AccountId`. This is used
/// when determining ownership of accounts for asset transacting and when attempting to use XCM
/// `Transact` in order to determine the dispatch Origin.
pub type LocationToAccountId = (
    // The parent (Relay-chain) origin converts to the parent `AccountId`.
    ParentIsPreset<AccountId>,
    // Sibling parachain origins convert to AccountId via the `ParaId::into`.
    SiblingParachainConvertsVia<Sibling, AccountId>,
    // Straight up local `AccountId32` origins just alias directly to `AccountId`.
    AccountId32Aliases<RelayNetwork, AccountId>,
);

/// Means for transacting assets on this chain.
pub type LocalAssetTransactor = FungibleAdapter<
    // Use this currency:
    Balances,
    // Use this currency when it is a fungible asset matching the given location or name:
    IsConcrete<RelayLocation>,
    // Do a simple punn to convert an AccountId32 Location into a native chain account ID:
    LocationToAccountId,
    // Our chain's account ID type (we can't get away without mentioning it explicitly):
    AccountId,
    // We don't track any teleports.
    (),
>;

/// This is the type we use to convert an (incoming) XCM origin into a local `Origin` instance,
/// ready for dispatching a transaction with Xcm's `Transact`. There is an `OriginKind` which can
/// biases the kind of local `Origin` it will become.
pub type XcmOriginToTransactDispatchOrigin = (
    // Sovereign account converter; this attempts to derive an `AccountId` from the origin location
    // using `LocationToAccountId` and then turn that into the usual `Signed` origin. Useful for
    // foreign chains who want to have a local sovereign account on this chain which they control.
    SovereignSignedViaLocation<LocationToAccountId, RuntimeOrigin>,
    // Native converter for Relay-chain (Parent) location; will convert to a `Relay` origin when
    // recognized.
    RelayChainAsNative<RelayChainOrigin, RuntimeOrigin>,
    // Native converter for sibling Parachains; will convert to a `SiblingPara` origin when
    // recognized.
    SiblingParachainAsNative<cumulus_pallet_xcm::Origin, RuntimeOrigin>,
    // Native signed account converter; this just converts an `AccountId32` origin into a normal
    // `RuntimeOrigin::Signed` origin of the same 32-byte value.
    SignedAccountId32AsNative<RelayNetwork, RuntimeOrigin>,
    // Xcm origins can be represented natively under the Xcm pallet's Xcm origin.
    XcmPassthrough<RuntimeOrigin>,
);

parameter_types! {
    // One XCM operation is 1_000_000_000 weight - almost certainly a conservative estimate.
    pub UnitWeightCost: Weight = Weight::from_parts(1_000_000_000, 64 * 1024);
    pub const MaxInstructions: u32 = 100;
    pub const MaxAssetsIntoHolding: u32 = 64;
}

pub struct ParentOrParentsExecutivePlurality;
impl Contains<Location> for ParentOrParentsExecutivePlurality {
    fn contains(location: &Location) -> bool {
        matches!(
            location.unpack(),
            (1, [])
                | (
                    1,
                    [Plurality {
                        id: BodyId::Executive,
                        ..
                    }]
                )
        )
    }
}

pub type Barrier = TrailingSetTopicAsId<
    DenyThenTry<
        DenyReserveTransferToRelayChain,
        (
            TakeWeightCredit,
            WithComputedOrigin<
                (
                    AllowTopLevelPaidExecutionFrom<Everything>,
                    AllowExplicitUnpaidExecutionFrom<ParentOrParentsExecutivePlurality>,
                    // ^^^ Parent and its exec plurality get free execution
                ),
                UniversalLocation,
                ConstU32<8>,
            >,
        ),
    >,
>;

pub struct XcmConfig;
impl xcm_executor::Config for XcmConfig {
    type RuntimeCall = RuntimeCall;
    type XcmSender = XcmRouter;
    // How to withdraw and deposit an asset.
    type AssetTransactor = LocalAssetTransactor;
    type OriginConverter = XcmOriginToTransactDispatchOrigin;
    type IsReserve = NativeAsset;
    type IsTeleporter = (); // Teleporting is disabled.
    type UniversalLocation = UniversalLocation;
    type Barrier = Barrier;
    type Weigher = FixedWeightBounds<UnitWeightCost, RuntimeCall, MaxInstructions>;
    type Trader =
        UsingComponents<WeightToFee, RelayLocation, AccountId, Balances, ToAuthor<Runtime>>;
    type ResponseHandler = PolkadotXcm;
    type AssetTrap = PolkadotXcm;
    type AssetClaims = PolkadotXcm;
    type SubscriptionService = PolkadotXcm;
    type PalletInstancesInfo = AllPalletsWithSystem;
    type MaxAssetsIntoHolding = MaxAssetsIntoHolding;
    type AssetLocker = ();
    type AssetExchanger = ();
    type FeeManager = ();
    type MessageExporter = ();
    type UniversalAliases = Nothing;
    type CallDispatcher = RuntimeCall;
    type SafeCallFilter = Everything;
    type Aliasers = Nothing;
    type TransactionalProcessor = FrameTransactionalProcessor;
    type HrmpNewChannelOpenRequestHandler = ();
    type HrmpChannelAcceptedHandler = ();
    type HrmpChannelClosingHandler = ();
}

/// No local origins on this chain are allowed to dispatch XCM sends/executions.
pub type LocalOriginToLocation = SignedToAccountId32<RuntimeOrigin, AccountId, RelayNetwork>;

/// The means for routing XCM messages which are not for local execution into the right message
/// queues.
pub type XcmRouter = WithUniqueTopic<(
    // Two routers - use UMP to communicate with the relay chain:
    cumulus_primitives_utility::ParentAsUmp<ParachainSystem, (), ()>,
    // ..and XCMP to communicate with the sibling chains.
    XcmpQueue,
)>;

impl pallet_xcm::Config for Runtime {
    type RuntimeEvent = RuntimeEvent;
    type SendXcmOrigin = EnsureXcmOrigin<RuntimeOrigin, LocalOriginToLocation>;
    type XcmRouter = XcmRouter;
    type ExecuteXcmOrigin = EnsureXcmOrigin<RuntimeOrigin, LocalOriginToLocation>;
    type XcmExecuteFilter = Nothing;
    // ^ Disable dispatchable execute on the XCM pallet.
    // Needs to be `Everything` for local testing.
    type XcmExecutor = XcmExecutor<XcmConfig>;
    type XcmTeleportFilter = Everything;
    type XcmReserveTransferFilter = Nothing;
    type Weigher = FixedWeightBounds<UnitWeightCost, RuntimeCall, MaxInstructions>;
    type UniversalLocation = UniversalLocation;
    type RuntimeOrigin = RuntimeOrigin;
    type RuntimeCall = RuntimeCall;

    const VERSION_DISCOVERY_QUEUE_SIZE: u32 = 100;
    // ^ Override for AdvertisedXcmVersion default
    type AdvertisedXcmVersion = pallet_xcm::CurrentXcmVersion;
    type Currency = Balances;
    type CurrencyMatcher = ();
    type TrustedLockers = ();
    type SovereignAccountOf = LocationToAccountId;
    type MaxLockers = ConstU32<8>;
    type WeightInfo = pallet_xcm::TestWeightInfo;
    type AdminOrigin = EnsureRoot<AccountId>;
    type MaxRemoteLockConsumers = ConstU32<0>;
    type RemoteLockConsumerIdentifier = ();
}

impl cumulus_pallet_xcm::Config for Runtime {
    type RuntimeEvent = RuntimeEvent;
    type XcmExecutor = XcmExecutor<XcmConfig>;
}<|MERGE_RESOLUTION|>--- conflicted
+++ resolved
@@ -1,10 +1,7 @@
-<<<<<<< HEAD
-=======
 use crate::{
     AccountId, AllPalletsWithSystem, Balances, ParachainInfo, ParachainSystem, PolkadotXcm,
     Runtime, RuntimeCall, RuntimeEvent, RuntimeOrigin, WeightToFee, XcmpQueue,
 };
->>>>>>> 2cb6410f
 use frame_support::{
     parameter_types,
     traits::{ConstU32, Contains, Everything, Nothing},
