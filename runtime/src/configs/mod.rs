--- conflicted
+++ resolved
@@ -307,11 +307,11 @@
     type WeightInfo = ();
 }
 
-<<<<<<< HEAD
 impl pallet_storage_provider::Config for Runtime {
     type RuntimeEvent = RuntimeEvent;
     type PeerId = Vec<u8>;
-=======
+}
+
 parameter_types! {
     /// PalletId of Market Pallet, used to convert it to AccountId which holds the Market funds
     pub const MarketPalletId: PalletId = PalletId(*b"spMarket");
@@ -329,5 +329,4 @@
     type BlocksPerDay = ConstU32<DAYS>;
     type MinDealDuration = ConstU32<{ DAYS * 180 }>;
     type MaxDealDuration = ConstU32<{ DAYS * 1278 }>;
->>>>>>> 37753a5d
 }