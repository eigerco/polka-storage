[package]
authors.workspace = true
edition.workspace = true
homepage.workspace = true
license-file.workspace = true
name = "cli-primitives"
repository.workspace = true
version = "0.1.0"

[dependencies]
<<<<<<< HEAD
jsonrpsee = { workspace = true }
sc-cli = { workspace = true }
subxt = { workspace = true }
thiserror = { workspace = true }
tracing-subscriber = { workspace = true }
=======
>>>>>>> c8e657ce

[lints]
workspace = true<|MERGE_RESOLUTION|>--- conflicted
+++ resolved
@@ -8,14 +8,6 @@
 version = "0.1.0"
 
 [dependencies]
-<<<<<<< HEAD
-jsonrpsee = { workspace = true }
-sc-cli = { workspace = true }
-subxt = { workspace = true }
-thiserror = { workspace = true }
-tracing-subscriber = { workspace = true }
-=======
->>>>>>> c8e657ce
 
 [lints]
 workspace = true