[package]
authors.workspace = true
edition.workspace = true
homepage.workspace = true
license-file.workspace = true
name = "primitives-proofs"
repository.workspace = true
version = "0.1.0"

[dependencies]
cid = { workspace = true, default-features = false, features = ["alloc"] }
codec = { workspace = true, default-features = false, features = ["derive"] }
scale-decode = { workspace = true, default-features = false, features = ["derive"] }
scale-encode = { workspace = true, default-features = false, features = ["derive"] }
scale-info = { workspace = true, default-features = false, features = ["derive"] }
<<<<<<< HEAD

sp-api = { workspace = true, default-features = false }
=======
>>>>>>> a318e756
sp-core = { workspace = true, default-features = false }
sp-runtime = { workspace = true, default-features = false }
sp-std = { workspace = true, default-features = false }
thiserror = { workspace = true, default-features = false }

clap = { workspace = true, features = ["derive"], optional = true }
serde = { workspace = true, features = ["derive"], optional = true }

[dev-dependencies]
serde_json = { workspace = true, default-features = true }

[lints]
workspace = true

[features]
clap = ["dep:clap", "std"]
default = ["std"]
std = ["cid/scale-codec", "codec/std", "scale-info/std", "sp-api/std", "sp-core/std", "sp-runtime/std", "sp-std/std"]<|MERGE_RESOLUTION|>--- conflicted
+++ resolved
@@ -13,11 +13,8 @@
 scale-decode = { workspace = true, default-features = false, features = ["derive"] }
 scale-encode = { workspace = true, default-features = false, features = ["derive"] }
 scale-info = { workspace = true, default-features = false, features = ["derive"] }
-<<<<<<< HEAD
 
 sp-api = { workspace = true, default-features = false }
-=======
->>>>>>> a318e756
 sp-core = { workspace = true, default-features = false }
 sp-runtime = { workspace = true, default-features = false }
 sp-std = { workspace = true, default-features = false }
